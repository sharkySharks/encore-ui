<<<<<<< HEAD
<a name="2.0.0-8"></a>
### 2.0.0-8 (2016-06-01)


#### Bug Fixes

* **regression:** undo regression introduced in merge/sync ([890f67e8](git@github.com:rackerlabs/encore-ui/commit/890f67e8878ef98708b01635fd629ad9b0f1baaf))


<a name="2.0.0-7"></a>
### 2.0.0-7 (2016-05-23)
=======
<a name="1.49.0"></a>
## 1.49.0 (2016-06-01)


<a name="1.49.0-0"></a>
### 1.49.0-0 (2016-06-01)
>>>>>>> 3c6c1ae2


#### Features

* **rxAppNavItem:** Target & Href prefix for nav items ([c43e3897](git@github.com:rackerlabs/encore-ui/commit/c43e3897ea31455b8d0998888ee4c43dc2abcce5))


<<<<<<< HEAD
<a name="2.0.0-6"></a>
### 2.0.0-6 (2016-05-18)


#### Bug Fixes

* **midway:** fix Tabs midway ([65803fff](git@github.com:rackerlabs/encore-ui/commit/65803fff97f3bc22a4658bd2b5549aa8308d6b6a))
* **midways:** fix broken midways ([06e997db](git@github.com:rackerlabs/encore-ui/commit/06e997db9860f761f16ce7199d6c1bee33ae7c66))
* **rxDatePicker:** fix spec ([8bccd6f2](git@github.com:rackerlabs/encore-ui/commit/8bccd6f26a7428ea33dbd3ff82e305b5a123a549))
* **scope:** rxMultiSelect ([4bf793b0](git@github.com:rackerlabs/encore-ui/commit/4bf793b0bcfbc847c9c32dccfd1875af80ca7c87))


#### Breaking Changes

* You will need to refer to the component under test
using the `instance` option, which should be a page object that you
instantiate yourself, and hand into the exercise.
 ([2c795c05](git@github.com:rackerlabs/encore-ui/commit/2c795c05b6fdb44b01863c5cab80544df73acb34))


=======
>>>>>>> 3c6c1ae2
<a name="1.48.0"></a>
## 1.48.0 (2016-05-18)


<a name="1.48.0-0"></a>
### 1.48.0-0 (2016-05-18)

<a name="2.0.0-5"></a>
### 2.0.0-5 (2016-05-09)


#### Bug Fixes

* **eslint:**
  * Address errors that emerged from the void ([749b6564](git@github.com:rackerlabs/encore-ui/commit/749b65644bf78bb04ad4864a9de94a9893b2c340))
  * Forbid double equals for comparisons ([f353cd3c](git@github.com:rackerlabs/encore-ui/commit/f353cd3ce54c2bf823d7d4b6d11130b72c5b072f))
  * Fixes misc unfixed errors ([6fd88d29](git@github.com:rackerlabs/encore-ui/commit/6fd88d29f0283c77b0926bddf18981411ac443e1))
  * Allow for const keyword ([56ec8a19](git@github.com:rackerlabs/encore-ui/commit/56ec8a195d9f04c89ccb0573bd5b9340ff1ff0dc))
* **example:** Stop collisions, eliminate 'example' as class name ([111c00b8](git@github.com:rackerlabs/encore-ui/commit/111c00b89fdfa8a9ab4ce12e87c7ef00801cf973))
* **npm:**
  * Upgrade from an insecure version of moment ([c3a91038](git@github.com:rackerlabs/encore-ui/commit/c3a91038a3af7d11e835aa9979609588728a0bdf))
  * Drop unused semver library ([549e52d4](git@github.com:rackerlabs/encore-ui/commit/549e52d4ac241ed6d538351b230fa0f0df92a1c8))
* **rxDatepicker:** Remove 'use strict' as it breaks unit tests ([a4430237](git@github.com:rackerlabs/encore-ui/commit/a44302379645c75ec57f8f4d7453ae8d9e1a153f))
* **rxOptionTable:** Use eqeqeq assertions everywhere ([1b707aef](git@github.com:rackerlabs/encore-ui/commit/1b707aef466e74c178f0d5ea08ff27b39142531e))


#### Features

* **grunt:** Swap jshint/jscs out with eslint ([c44355af](git@github.com:rackerlabs/encore-ui/commit/c44355af93edd4cc93d5c9477605399d1e0c0747))
* **rxBytesConvert:** convert from bytes ([4d3676e6](git@github.com:rackerlabs/encore-ui/commit/4d3676e660751620ba13bda48c4652a669c2f529))
* **rxPaginate:** Use flex grid for responsiveness ([8bb0ffa7](git@github.com:rackerlabs/encore-ui/commit/8bb0ffa7875f1762201559d21056645b78ac0e27))


* **midways:** fix broken midways ([06e997db](git@github.com:rackerlabs/encore-ui/commit/06e997db9860f761f16ce7199d6c1bee33ae7c66))
* **rxDatePicker:** fix spec ([8bccd6f2](git@github.com:rackerlabs/encore-ui/commit/8bccd6f26a7428ea33dbd3ff82e305b5a123a549))
* **scope:** rxMultiSelect ([4bf793b0](git@github.com:rackerlabs/encore-ui/commit/4bf793b0bcfbc847c9c32dccfd1875af80ca7c87))


#### Breaking Changes

* You will need to refer to the component under test
using the `instance` option, which should be a page object that you
instantiate yourself, and hand into the exercise.
 ([2c795c05](git@github.com:rackerlabs/encore-ui/commit/2c795c05b6fdb44b01863c5cab80544df73acb34))


<a name="1.47.3"></a>
### 1.47.3 (2016-05-06)


<a name="1.47.3-0"></a>
### 1.47.3-0 (2016-05-06)


#### Bug Fixes

* **pullRequestTemplate:** Add Design and QE back in ([41c9242f](git@github.com:rackerlabs/encore-ui/commit/41c9242f96b7e812337c5247504288666a1369e2))
* **styles:** rx-example using incorrect css class ([6cbe9696](git@github.com:rackerlabs/encore-ui/commit/6cbe9696eb0c3606fa3f3ebe9a83ad4961426181))


<a name="1.47.2"></a>
### 1.47.2 (2016-05-05)


<a name="1.47.2-0"></a>
### 1.47.2-0 (2016-05-05)

#### Bug Fixes

* **prTemplate:** Require a dev video review ([6f4aa3c1](git@github.com:rackerlabs/encore-ui/commit/6f4aa3c1f3f0531ce5492b3c7b01d85d292c490a))
* **rxDatePicker:** FRMW-825 fix rxDatePicker midway test ([b45bc6aa](git@github.com:rackerlabs/encore-ui/commit/b45bc6aa7a17c8bd30e35a1903748495f89310c8))

#### Features

* **formatting:** Add image examples ([874dcb1c](git@github.com:rackerlabs/encore-ui/commit/874dcb1c16f12db0ff99d083e3451877b85d8ad6))


<a name="1.47.1"></a>
### 1.47.1 (2016-05-04)


<a name="1.47.1-0"></a>
### 1.47.1-0 (2016-05-04)


#### Bug Fixes

* **demo:** FRMW-812 rxDatePicker use local time zone ([18a72642](git@github.com:rackerlabs/encore-ui/commit/18a726426c28974e2cdf8cc08fd80631b0c29fa3))


<a name="2.0.0-4"></a>
### 2.0.0-4 (2016-04-20)

#### Bug Fixes

* **rxCharacterCount:** Solve max call stack ([1ce0ef74](git@github.com:rackerlabs/encore-ui/commit/1ce0ef74bf99d9296aa95ef32f247465505ea33a))
* **rxLoadingOverlay:** remove isolate scope ([a05230dc](git@github.com:rackerlabs/encore-ui/commit/a05230dc7bf285d48eff5f5c5ec5d858d516014b))

#### Features

* **rxApp:** hide navigation if embedded ([288754f0](git@github.com:rackerlabs/encore-ui/commit/288754f06efdd069fea6dd68c258f107bb020e63))
* **rxDatePicker:** FRMW-681 add 10-year date range ([71007b5e](git@github.com:rackerlabs/encore-ui/commit/71007b5e5b0531d4128ed32d8bbb74c617c2c532))
* **rxPermalink:** FRMW-810 redesign rxPermlink behavior ([a71545d3](git@github.com:rackerlabs/encore-ui/commit/a71545d39e6a7367abb26c77312453905c3382cf))


<a name="1.47.0"></a>
## 1.47.0 (2016-04-20)


<a name="1.47.0-0"></a>
### 1.47.0-0 (2016-04-20)


#### Bug Fixes

* **rxCharacterCount:** Solve max call stack ([1ce0ef74](git@github.com:rackerlabs/encore-ui/commit/1ce0ef74bf99d9296aa95ef32f247465505ea33a))


#### Features

* **rxDatePicker:** FRMW-681 add 10-year date range ([71007b5e](git@github.com:rackerlabs/encore-ui/commit/71007b5e5b0531d4128ed32d8bbb74c617c2c532))
* **rxPermalink:** FRMW-810 redesign rxPermlink behavior ([a71545d3](git@github.com:rackerlabs/encore-ui/commit/a71545d39e6a7367abb26c77312453905c3382cf))


<a name="1.46.3"></a>
### 1.46.3 (2016-04-11)


<a name="1.46.3-0"></a>
### 1.46.3-0 (2016-04-11)


#### Bug Fixes

* **rxLoadingOverlay:** remove isolate scope ([a05230dc](git@github.com:rackerlabs/encore-ui/commit/a05230dc7bf285d48eff5f5c5ec5d858d516014b))

#### Features

* **rxApp:** hide navigation if embedded ([288754f0](git@github.com:rackerlabs/encore-ui/commit/288754f06efdd069fea6dd68c258f107bb020e63))

<a name="2.0.0-3"></a>
### 2.0.0-3 (2016-04-06)


<a name="1.46.2"></a>
### 1.46.2 (2016-04-06)


<a name="1.46.2-0"></a>
### 1.46.2-0 (2016-04-06)


#### Features

* **demo:** add keyword filtering ([325e6ed8](git@github.com:rackerlabs/encore-ui/commit/325e6ed80b07b05ed50268ffc6e518aa97004942))

<a name="2.0.0-2"></a>
### 2.0.0-2 (2016-03-30)


#### Bug Fixes

* **midways:** fix broken midways ([06e997db](git@github.com:rackerlabs/encore-ui/commit/06e997db9860f761f16ce7199d6c1bee33ae7c66))
* **rxDatePicker:** fix spec ([8bccd6f2](git@github.com:rackerlabs/encore-ui/commit/8bccd6f26a7428ea33dbd3ff82e305b5a123a549))
* **scope:** rxMultiSelect ([4bf793b0](git@github.com:rackerlabs/encore-ui/commit/4bf793b0bcfbc847c9c32dccfd1875af80ca7c87))


#### Breaking Changes

* You will need to refer to the component under test
using the `instance` option, which should be a page object that you
instantiate yourself, and hand into the exercise.
 ([2c795c05](git@github.com:rackerlabs/encore-ui/commit/2c795c05b6fdb44b01863c5cab80544df73acb34))


<a name="1.46.1"></a>
### 1.46.1 (2016-03-30)


<a name="1.46.1-0"></a>
### 1.46.1-0 (2016-03-30)


#### Bug Fixes

* **css:** rxMultiSelect support ([13139632](git@github.com:rackerlabs/encore-ui/commit/131396322493e5b3097554cde6c3bfa7f7c58782))
* **eslint:**
  * Addresses 'eol-last' violations ([7cfd0f71](git@github.com:rackerlabs/encore-ui/commit/7cfd0f71f286af5ea5b0915b078a9640398586ea))
  * Addresses all errors in demo/** ([bc257be2](git@github.com:rackerlabs/encore-ui/commit/bc257be2b6e4894ca2926a37640f54152982e65b))
  * Addresses 'no-undef' violations ([01692d67](git@github.com:rackerlabs/encore-ui/commit/01692d6709b5f400fd1a924be5983a12e938f273))
  * Addresses 'no-unused-vars' violations ([6ffb136a](git@github.com:rackerlabs/encore-ui/commit/6ffb136a7893d0c57aa10ff0272b46d4b614ce85))
  * Addresses 'key-spacing' violations ([2917676a](git@github.com:rackerlabs/encore-ui/commit/2917676a655c7ff9216ee4a239753199d6a0d543))
  * Addresses 'space-before-function-paren' violations ([66b91c83](git@github.com:rackerlabs/encore-ui/commit/66b91c83326f00fe2b03985db6d7b05ac1c9b8f2))
  * Addresses 'object-curly-spacing' violations ([3f22bf4d](git@github.com:rackerlabs/encore-ui/commit/3f22bf4d5c14234b70e67599710566956e0d2d1d))
  * Addresses 'no-unused-expressions' violations ([173e7634](git@github.com:rackerlabs/encore-ui/commit/173e7634d8eab37e58cd809b890cc5a6594e659a))
  * Addresses 'indent' violations ([aa6a06cc](git@github.com:rackerlabs/encore-ui/commit/aa6a06cc5f771685233987ef93b0d641dbbb5e1c))
* **mentionBot:** Only mention rackerlabs contributors ([06491f06](git@github.com:rackerlabs/encore-ui/commit/06491f06fc1bba4d7d50352e92c9ab772ec1dd97))
* **rxMultiSelect:** FRMW-641 remove rxSelect dependency ([917e5bd3](git@github.com:rackerlabs/encore-ui/commit/917e5bd33cf166d1c7849e853100537c9ace3c19))


<a name="1.46.0"></a>
## 1.46.0 (2016-03-09)

<a name="2.0.0-1"></a>
### 2.0.0-1 (2016-02-03)


#### Bug Fixes

* **midways:** fix broken midways ([c89fb672](git@github.com:rackerlabs/encore-ui/commit/c89fb6727c84c64c7faab0b0b262d9f376f2217a))
* **rxDatePicker:** fix spec ([c5ec2042](git@github.com:rackerlabs/encore-ui/commit/c5ec204240931d41186d15ba3cb27f83e04c8408))
* **scope:** rxMultiSelect ([071df5c6](git@github.com:rackerlabs/encore-ui/commit/071df5c610463efc138adcb1d100dcb3cad5f5a8))

<a name="1.46.0-0"></a>
### 1.46.0-0 (2016-03-09)

#### Bug Fixes

* **less:** apply lesshinting ([a64cf6c1](git@github.com:rackerlabs/encore-ui/commit/a64cf6c195d264b120208474d46076e5f3afabd3))
* **package:** use SPDX licence expression ([f90ba931](git@github.com:rackerlabs/encore-ui/commit/f90ba931e31ce83264f240c284785174d6941d20))
* **rxAccountInfoBanner:** apply null data pattern ([4942729a](git@github.com:rackerlabs/encore-ui/commit/4942729a3dda48d2417c22d72b60bcfbbc0c0e91))
* **rxApp:** Drop all user id display and logout display ([d4c00c35](git@github.com:rackerlabs/encore-ui/commit/d4c00c3527779fb621d0a0b7b5b0df9abfbfd120))
* **rxSearchbox:** FRMW-714 support undefined and null value ([41398da0](git@github.com:rackerlabs/encore-ui/commit/41398da0afc2bc3db712735d5e3f9b94d84651bd))


#### Features

* **rxTimePicker:** add rxTimePicker molecule ([1052967d](git@github.com:rackerlabs/encore-ui/commit/1052967dadf716eb51002e79d0586fde4d11e532))


#### Breaking Changes

* Anyone who is checking the rxApp page objects for the userId
property will have their tests fail. This isn't a huge deal because part of the
update to the new version of the framework will make those tests irrelevent. Just
delete all tests exercising logout functionality and checking the currently logged
in user from your end to end test suite to successfully migrate to the newest
version of rx-page-objects.
 ([d4c00c35](git@github.com:rackerlabs/encore-ui/commit/d4c00c3527779fb621d0a0b7b5b0df9abfbfd120))


<a name="1.45.2"></a>
### 1.45.2 (2016-02-17)


<a name="1.45.2-0"></a>
### 1.45.2-0 (2016-02-17)


#### Bug Fixes

* **jsdoc:** Supress publication of private entries ([5ebfa86a](git@github.com:rackerlabs/encore-ui/commit/5ebfa86a7ddd1474bda3eb9eec73ff171180cca5))
* **visualRegression:** correct forms manual save screenshot ([38726467](git@github.com:rackerlabs/encore-ui/commit/387264677f533b0ca3ac9460d0cbb0dddbe23a79))


<a name="1.45.1"></a>
### 1.45.1 (2016-02-10)


<a name="1.45.1-0"></a>
### 1.45.1-0 (2016-02-10)


#### Bug Fixes

* **midways:** FRMW-638-eliminate midway test warnings. ([ef27b2c6](git@github.com:rackerlabs/encore-ui/commit/ef27b2c655ca1375213efb3b2f03968d5554a4ba))


<a name="1.45.0"></a>
## 1.45.0 (2016-02-03)


<a name="1.45.0-0"></a>
### 1.45.0-0 (2016-02-03)


#### Features

* **browserSync:** Include simple FF/Chrome syncing ([8711e756](git@github.com:rackerlabs/encore-ui/commit/8711e7565634309416b5129b16e91f677203515e))


<a name="1.44.2"></a>
### 1.44.2 (2016-01-28)


<a name="1.44.2-4"></a>
### 1.44.2-4 (2016-01-28)


#### Bug Fixes

* **grunt:** fix deploy tasks ([302f991e](git@github.com:rackerlabs/encore-ui/commit/302f991ec5c974892f38a0e33c5b61d36d88541e))


<a name="1.44.2-3"></a>
### 1.44.2-3 (2016-01-28)


<a name="1.44.2-2"></a>
### 1.44.2-2 (2016-01-28)


<a name="1.44.2-1"></a>
### 1.44.2-1 (2016-01-28)


<a name="1.44.2-0"></a>
### 1.44.2-0 (2016-01-28)


<a name="1.44.1"></a>
### 1.44.1 (2016-01-28)


<a name="1.44.1-1"></a>
### 1.44.1-1 (2016-01-28)


<a name="1.44.1-0"></a>
### 1.44.1-0 (2016-01-27)


<a name="2.0.0-0"></a>
### 2.0.0-0 (2016-01-22)

* **midways:** fix broken midways ([c89fb672](git@github.com:rackerlabs/encore-ui/commit/c89fb6727c84c64c7faab0b0b262d9f376f2217a))
* **rxDatePicker:** fix spec ([c5ec2042](git@github.com:rackerlabs/encore-ui/commit/c5ec204240931d41186d15ba3cb27f83e04c8408))
* **scope:** rxMultiSelect ([071df5c6](git@github.com:rackerlabs/encore-ui/commit/071df5c610463efc138adcb1d100dcb3cad5f5a8))


<a name="1.44.0"></a>
## 1.44.0 (2016-01-20)


<a name="1.43.3-0"></a>
### 1.43.3-0 (2016-01-20)


#### Bug Fixes

* **npm:** revert bandaid for dependency regression ([ee817b8a](git@github.com:rackerlabs/encore-ui/commit/ee817b8a374fb7bf4912990c1b85933eb6fe9afd))
* **rxSelect:** set up local stacking context ([1c424e3d](git@github.com:rackerlabs/encore-ui/commit/1c424e3d125ac3c4a948fe24f505eb674911959f))


<a name="1.43.2"></a>
### 1.43.2 (2016-01-13)


<a name="1.43.1"></a>
### 1.43.1 (2016-01-13)


<a name="1.43.0"></a>
## 1.43.0 (2016-01-13)


#### Bug Fixes

* **depedencies:** pin vinyl-fs version ([8612237b](git@github.com:rackerlabs/encore-ui/commit/8612237bd69b41dfe86ff10152d9a672286b71de))
* **rxAccountInfo:** auto load primary team badges ([3ea14bc2](git@github.com:rackerlabs/encore-ui/commit/3ea14bc29a328d628a8c5d77ff3cf563336873d9))


<a name="1.42.2"></a>
### 1.42.2 (2016-01-06)


#### Bug Fixes

* **grunt:** remove reference to clean:rxPageObjects ([c40d152a](git@github.com:rackerlabs/encore-ui/commit/c40d152a0ed1741b1d5260929394f88b7c9b43db))


<a name="1.42.1"></a>
### 1.42.1 (2016-01-06)


<a name="1.42.0"></a>
## 1.42.0 (2015-12-18)


#### Bug Fixes

* **rxSortableColumn:** FRMW-457-fix sort icon overlapping title ([20065b2f](git@github.com:rackerlabs/encore-ui/commit/20065b2f7d6e4109d2db5b3b853f1aabd5ae2b09))


#### Features

* **rxDatePicker:** Add rxDatePicker Molecule ([771b6b99](git@github.com:rackerlabs/encore-ui/commit/771b6b99380235b4483df2f92579630592bf9a4b))


<a name="1.41.1"></a>
### 1.41.1 (2015-12-16)


<a name="1.41.0"></a>
## 1.41.0 (2015-12-09)


<a name="1.41.0-0"></a>
### 1.41.0-0 (2015-12-09)


#### Bug Fixes

* **styles:** correct styling for user select in nav ([76e24e30](git@github.com:rackerlabs/encore-ui/commit/76e24e3045d5a38f5bf380e8d492d759877c911c))


<a name="1.40.0"></a>
## 1.40.0 (2015-12-03)


<a name="1.38.0"></a>
## 1.38.0 (2015-12-03)


<a name="1.37.3"></a>
### 1.37.3 (2015-12-02)


<a name="1.37.2"></a>
### 1.37.2 (2015-12-02)


#### Bug Fixes

* **bug:** FRMW-451 currencyToPennies handle negative values ([0fe99228](git@github.com:rackerlabs/encore-ui/commit/0fe99228288ceb3c713b06f0870734b0d3d7dc4e))
* **colors:** correct styling for primary link usage ([90b11eb4](git@github.com:rackerlabs/encore-ui/commit/90b11eb46be573cfdd24232afc0766bd52ffc50e))
* **imagemin:** Fix grunt-tasks imagemin path ([cda233aa](git@github.com:rackerlabs/encore-ui/commit/cda233aad669dbff6c36a127b206f26eadd1b8ba))


<a name="1.37.1"></a>
### 1.37.1 (2015-11-18)


#### Bug Fixes

* **rxCollapse:** expand button clickable area ([9e837df3](git@github.com:rackerlabs/encore-ui/commit/9e837df3e20b408e9dbb19b1337fb4e2f1a65e0e))


<a name="1.37.0"></a>
## 1.37.0 (2015-11-11)


#### Features

* **disableLink:** FRMW-269 - Add ability to disable modal link ([bc742f8b](git@github.com:rackerlabs/encore-ui/commit/bc742f8b9afa68c1ecd0b7130c7726f29d8d4212))
* **flex:** FRMW-118-Document static flex items ([47dac498](git@github.com:rackerlabs/encore-ui/commit/47dac49838d8ff7589d2a06f7c01bca58694b312))
* **test:** FRMW-425 add rxToggleSwitch failed async midway ([e7897323](git@github.com:rackerlabs/encore-ui/commit/e78973234ba1bc397f284976078259a3e88c0de8))


<a name="1.36.0"></a>
## 1.36.0 (2015-11-04)


#### Features

* **selectAll:** FRMW-112 - Add Select All to rxOptionTable ([8c5284db](git@github.com:rackerlabs/encore-ui/commit/8c5284db7d1f4b150cd9efd6893b35fd94e4ef59))


<a name="1.35.1"></a>
### 1.35.1 (2015-10-28)


#### Bug Fixes

* **clearfix:** apply clearfix to documentation pages ([dc47e7a7](git@github.com:rackerlabs/encore-ui/commit/dc47e7a7f426ceede388614f35aff59613a2d661))
* **css:**
  * FRMW-421-Remove deprecated .title from rxActionMenu ([b638554a](git@github.com:rackerlabs/encore-ui/commit/b638554a7180b37174e401038e9e1ca983718fc2))
  * FRMW-422-Remove .title class from rxMisc ([0e6304ff](git@github.com:rackerlabs/encore-ui/commit/0e6304ff64f14bda57fd1f6adac3449783d16201))
* **links:** Fix demo links ([d5f1c852](git@github.com:rackerlabs/encore-ui/commit/d5f1c852b6407c44500296ff69ad5e816742189b))
* **style:** remove unnecessary style ([076c30cb](git@github.com:rackerlabs/encore-ui/commit/076c30cb714bed26e5ff58cfd2dd853a0fa72301))


#### Features

* **demo:** FRMW-60-rxToggleSwitch failed async demo ([7e09d5aa](git@github.com:rackerlabs/encore-ui/commit/7e09d5aaa7d5ade2921dae4c41c8adb620f4bb00))


<a name="1.35.0"></a>
## 1.35.0 (2015-10-26)


<a name="1.34.0"></a>
## 1.34.0 (2015-10-21)


#### Bug Fixes

* **bug:** FRMW-292-Unbreakable long value rxMultiSelect ([ccb40d39](git@github.com:rackerlabs/encore-ui/commit/ccb40d399d2de2806dd0b6dfb07b3439e64f398b))
* **bux:** FRMW-128-Unbreakable long page titles ([bdde2758](git@github.com:rackerlabs/encore-ui/commit/bdde275894a46de312c9b9a7dbb820bcb4ba3b97))
* **z_index:** FRMW-312-z-index-error ([fa8a030f](git@github.com:rackerlabs/encore-ui/commit/fa8a030fec079db51c16b2af5319e501fecc02ed))


#### Features

* **rxSelectFilter:** FRMW-293-Add rxForm hierarchy validation ([b330fe3a](git@github.com:rackerlabs/encore-ui/commit/b330fe3aaaf1964198b61d82036bffcf33e7dd5b))


<a name="1.33.0"></a>
## 1.33.0 (2015-10-14)


#### Bug Fixes

* **rxForm:** correct invalid styles for rxCharacterCount ([11261680](git@github.com:rackerlabs/encore-ui/commit/11261680583f4e9b4d91b38f7c676bc29bda87b8))
* **vars:** Switch gray scale so darker colors have higher var numbers ([3b4edcd5](git@github.com:rackerlabs/encore-ui/commit/3b4edcd59814dca82cc8dfad3036891a2fbc9cc4))
* **z_index:**
  * FRMW-100-Bug-fix-rxPaginate ([ab96c0b1](git@github.com:rackerlabs/encore-ui/commit/ab96c0b16b236cb60e5f203361f68ede18884bf1))
  * FRMW-66-Bug-fix-rxFloatingHeade ([92769622](git@github.com:rackerlabs/encore-ui/commit/9276962231522ffc244d7e993cbb4c1cc381e46f))


#### Features

* **docs:**
  * FRMW-199 - Migrate rxStatusColumn docs ([91431a94](git@github.com:rackerlabs/encore-ui/commit/91431a94984c3e8c61759364e9a0c81851bf658f))
  * Migrate typehead docs ([45261d9f](git@github.com:rackerlabs/encore-ui/commit/45261d9fd75de324faacddb32745401d71bcee4e))
  * Migrate tabs docs ([2dae031d](git@github.com:rackerlabs/encore-ui/commit/2dae031d969477ef801a3cba68236d18f4f41fea))
  * FRMW-200 - Migrate rxToggle docs ([2a3a8c64](git@github.com:rackerlabs/encore-ui/commit/2a3a8c6402a8262e03a4eac2ffe6b5e53fcd3022))


<a name="1.32.0"></a>
## 1.32.0 (2015-10-07)


#### Bug Fixes

* **rxTags:** midway revert and workaround ([3b868114](git@github.com:rackerlabs/encore-ui/commit/3b86811445603ce725f32a7733692c9f0e67b420))


#### Features

* **docs:**
  * FRMW-202 - Migrate rxToggleSwitch docs ([51327d84](git@github.com:rackerlabs/encore-ui/commit/51327d84b7eaa43d72c9d713fa83f0d838da7587))
  * FRMW-195 - Migrate rxSessionStorage docs ([a86e2dff](git@github.com:rackerlabs/encore-ui/commit/a86e2dffd8a9e3a278934666155caa0d74fbf41a))
  * FRMW-194 - Migrate rxSession docs ([7597fdcc](git@github.com:rackerlabs/encore-ui/commit/7597fdccdee25dcf40366056c2efc3330117715b))
  * FRMW-198 - Migrate rxStatus docs ([7103b1e4](git@github.com:rackerlabs/encore-ui/commit/7103b1e4897dcff685328a271c228e46d5044d42))
  * FRMW-192 - Migrate rxSelect docs ([e51f0225](git@github.com:rackerlabs/encore-ui/commit/e51f0225260aad07ba418f0accfe113551253c2c))
  * FRMW-196 - Migrate rxSortableColumn docs ([0e2be485](git@github.com:rackerlabs/encore-ui/commit/0e2be48545c55834b8d059ebf92b1babe9c24fdf))


<a name="1.31.2"></a>
### 1.31.2 (2015-10-02)


<a name="1.31.1"></a>
### 1.31.1 (2015-10-02)


#### Features

* **docs:** FRMW-197 - Update rxSpinner docs ([45143351](git@github.com:rackerlabs/encore-ui/commit/45143351fe97bf12560cc940f85d9e1bb804aed3))


<a name="1.31.0"></a>
## 1.31.0 (2015-09-30)


#### Bug Fixes

* **basics:** Correct typo ([d4498bac](git@github.com:rackerlabs/encore-ui/commit/d4498bac72a782c77f8ecf691cff9b774571115d))
* **rxFeedback:** Updated Documentation & Template per comments ([8b4dd618](git@github.com:rackerlabs/encore-ui/commit/8b4dd6183b43ff169baa33b1032ea6e9594900b2))


#### Features

* **directive:**
  * Split rxMultiSelect from rxSelectFilter ([5c86cc14](git@github.com:rackerlabs/encore-ui/commit/5c86cc1422a43b892ce6be8f1e8bb87c12bcd12f))
  * Add new directive.  Fix demo styling ([09dcfbcc](git@github.com:rackerlabs/encore-ui/commit/09dcfbcc02a6b2ce2202a30025d51a58127518cc))
  * Add new rxMultiSelect directive from rxSelectFilter ([17cb6594](git@github.com:rackerlabs/encore-ui/commit/17cb6594eb4a504bbdb6ce0a30b66525a49a38b8))
* **docs:**
  * FRMW-173 - Migrate rxEnvironment docs ([912479ca](git@github.com:rackerlabs/encore-ui/commit/912479ca4cfe5ae7f929181c2589775928bc8d60))
  * FRMW-168 - Migrate rxCharacterCount docs ([1e356da8](git@github.com:rackerlabs/encore-ui/commit/1e356da86ccf5609a65c642d916308c9dcd760a9))
  * FRMW-171 - Migrate rxCompile docs ([ad698086](git@github.com:rackerlabs/encore-ui/commit/ad69808610d9317db31b3eb4f7ee768827e9d80a))
  * FRMW-155-Migrate progressbar docs in README to ngdocs ([ae7b6115](git@github.com:rackerlabs/encore-ui/commit/ae7b6115748ac94076c2aeb590c728792af0d687))
  * FRMW-160 - Migrate rxApp docs in README to ngdocs ([50fb5dff](git@github.com:rackerlabs/encore-ui/commit/50fb5dff14486f7b7f7eb738b5691cc748d7624d))
  * FRMW-154-Migrate rxMetadata to API docs ([238882de](git@github.com:rackerlabs/encore-ui/commit/238882de8187d0f6c57b20fbaf85e6496af5d2df))
  * FRMW-165 - Migrate rxBulkSelect docs to ngdocs ([3e46988c](git@github.com:rackerlabs/encore-ui/commit/3e46988c6d001d5399e2cc6eaf050aa1b5b66d35))
  * FRMW-169 - Migrate rxCheckbox docs to ngdocs ([af7866e1](git@github.com:rackerlabs/encore-ui/commit/af7866e108be4efe51080030c08d2aaea78174c2))
  * FRMW-162 - Migrate rxAttributes docs to ngdocs ([3be80560](git@github.com:rackerlabs/encore-ui/commit/3be80560bfda0e5bc26d43c1dec8cc64e56b0fc3))
* **rxFeedback:** Adding a controller to the feedback modal ([2212cb8f](git@github.com:rackerlabs/encore-ui/commit/2212cb8f52e5f0fb63baeb2059a62b48ae41c5ce))


<a name="1.30.1"></a>
### 1.30.1 (2015-09-23)


#### Features

* **docs:**
  * FRMW-159-Migrate rxAge to API Docs ([fcdf4eaf](git@github.com:rackerlabs/encore-ui/commit/fcdf4eaff44061d84c85cc1975dc5e86adb65b53))
  * FRMW-161 - Update rxAppRoutes API docs and README ([ab774e56](git@github.com:rackerlabs/encore-ui/commit/ab774e56a9ace4e18df97628181950beebc132d7))
  * FRMW-158 - Migrate rxActiveUrl docs in README to ngdocs ([b15af7ef](git@github.com:rackerlabs/encore-ui/commit/b15af7efba368f077131965eb1c59f45eb0a4c0e))
  * FRMW-153 - Migrate rxActionMenu docs in README to ngdocs ([5a7f3f6a](git@github.com:rackerlabs/encore-ui/commit/5a7f3f6aab92436426817b71e14a2afd2b65dd01))
  * FRMW-150 - Migrate configs API Docs in README to ngdocs ([ce100881](git@github.com:rackerlabs/encore-ui/commit/ce100881fbf8a729ebae9bf112f44849e16ef644))
  * Create Typography style page ([4125d4ba](git@github.com:rackerlabs/encore-ui/commit/4125d4bac6c19315da5c60b91471aa9a3e688980))
  * FRMW-156 - Migrate rxAccountInfo docs in README to ngdocs ([3ff14f61](git@github.com:rackerlabs/encore-ui/commit/3ff14f618a32691782e66b93f03d21e32a402a88))
  * FRMW-153 - Migrate layout API Docs in README to ngdocs ([c78e098b](git@github.com:rackerlabs/encore-ui/commit/c78e098b4cca4e4df08ef9dac026541339f7c966))
  * FRMW-151 - Migrate hotkey s API Docs in README to ngdocs ([a5477797](git@github.com:rackerlabs/encore-ui/commit/a5477797cfb206466672d6f7f0de91bb639a73db))


<a name="1.30.0"></a>
## 1.30.0 (2015-09-16)


#### Bug Fixes

* **bugs:** manual save + rxButton ([d8a178b1](git@github.com:rackerlabs/encore-ui/commit/d8a178b15843aa35861683d5f5a332a480d65f68))
* **typo:** @light-green hex ([4f55b259](git@github.com:rackerlabs/encore-ui/commit/4f55b259f6295a59b2baea85d189fc30f5702ccd))


#### Features

* **rxTags:** Add rxTags component. ([2283239e](git@github.com:rackerlabs/encore-ui/commit/2283239e8f72e71a74121a7f0cd8168c3a161eaf))


<a name="1.29.0"></a>
## 1.29.0 (2015-09-09)


#### Bug Fixes

* **docs:**
  * Update rxMetadata markup ([ca7c365a](git@github.com:rackerlabs/encore-ui/commit/ca7c365a730a4ff9d7031f1b2a15b6a6ca0e25f0))
  * Capitalize 'it' ([ec85a7a3](git@github.com:rackerlabs/encore-ui/commit/ec85a7a3f39070b88143727b0125b016b871498c))
* **index:** Add font-awesome back ([9466e18a](git@github.com:rackerlabs/encore-ui/commit/9466e18afe2f988e1a62901cd33ab8b0f7b86d19))
* **rxForm:** add top/bottom margins ([34bb001b](git@github.com:rackerlabs/encore-ui/commit/34bb001b07b16d0006477507a93b81dacac81afe))
* **typo:** colors ([62456ce9](git@github.com:rackerlabs/encore-ui/commit/62456ce964a49679bc641b0a2fe275308144dac6))


#### Features

* **accessPolicy:** Add Account Access Policy to rxAccountInfo ([15275798](git@github.com:rackerlabs/encore-ui/commit/152757983da450cc02bc0e8c8ca791e40c77e620))
* **docs:**
  * Add collapsible partials ([eab556d3](git@github.com:rackerlabs/encore-ui/commit/eab556d3792e8f0ccea85a0c5f677ef419a8d069))
  * Add Collapsible Layout page ([ed29f05c](git@github.com:rackerlabs/encore-ui/commit/ed29f05c9a6e8949e4508542db4bfa57d998f666))
* **rxBulkSelectValidate:** Validate rxBulkSelect in a form ([21f9b564](git@github.com:rackerlabs/encore-ui/commit/21f9b56417b19096ff209bf27308aebd993ae140))


<a name="1.28.1"></a>
### 1.28.1 (2015-09-03)


#### Bug Fixes

* **docs:** wells style page ([cd5945d6](git@github.com:rackerlabs/encore-ui/commit/cd5945d679aa4c3c315a3a21df519e686ede6d3d))


<a name="1.28.0"></a>
## 1.28.0 (2015-09-03)


#### Bug Fixes

* **rxPaginate:** Remove old loading overlay. ([bfbc82d7](git@github.com:rackerlabs/encore-ui/commit/bfbc82d7006258d8cc82253bbea75cb521db8e46))
* **styles:** rxSearchBox + rxForm ([fa7b0603](git@github.com:rackerlabs/encore-ui/commit/fa7b0603bd951c814e4c6bff377f6ad166ac452c))
* **typo:** Fix typo in rxRadio docs: Suport -> Support ([aff68286](git@github.com:rackerlabs/encore-ui/commit/aff68286fdd0f16c94c8f32744a20d6d2d5d2220))


<a name="1.27.0"></a>
## 1.27.0 (2015-08-26)


#### Bug Fixes

* **components:** correct 'Components' breadcrumb path ([540da6e7](git@github.com:rackerlabs/encore-ui/commit/540da6e7a16eeb5e1b7e0f809b4561d8c2010d20))
* **rxAccountUsers:** Fix ever increasing user calls ([9516346d](git@github.com:rackerlabs/encore-ui/commit/9516346dc93524a707a8299e44dcef3a31870ed6))
* **rxButtonDemo:** close H3 tag ([ed469a4f](git@github.com:rackerlabs/encore-ui/commit/ed469a4f9e3fe80d011015859022b1574561ab3a))


#### Features

* **rxModalAction:** add dismiss-hook support ([4e0a3314](git@github.com:rackerlabs/encore-ui/commit/4e0a33147316ed7118712c060cab793699607dbe))


<a name="1.26.1"></a>
### 1.26.1 (2015-08-20)


#### Bug Fixes

* **demo:** Relative links to docs ([1b35aa47](git@github.com:rackerlabs/encore-ui/commit/1b35aa47a961c84123c929a403b1d999f6d09e66))
* **rxMetadata:** fix broken midway ([31e0d3c1](git@github.com:rackerlabs/encore-ui/commit/31e0d3c1ade05d8dd0bee464d050950f74bc3d85))


<a name="1.26.0"></a>
## 1.26.0 (2015-08-20)


#### Bug Fixes

* **demo:** Breadcrumbs work with new overview ([16f3cdee](git@github.com:rackerlabs/encore-ui/commit/16f3cdee2ae14b6418526834ef613a86a2204a59))
* **grunt:** Back port _.repeat for squirrel task ([d06d8ea4](git@github.com:rackerlabs/encore-ui/commit/d06d8ea4c78a260841c374a204ccf2b34c157e2b))
* **rxEnvironment:** New environments match first ([37d9e67a](git@github.com:rackerlabs/encore-ui/commit/37d9e67a02f04c6449b67b22fe659353c0b35879))
* **rxMetadata:** provide correction to unbreakable data values ([8698fb42](git@github.com:rackerlabs/encore-ui/commit/8698fb4261e05ce02919187dd0a6a9ccb3443775))


<a name="1.25.2"></a>
### 1.25.2 (2015-08-12)


<a name="1.25.1"></a>
### 1.25.1 (2015-08-12)


<a name="1.25.0"></a>
## 1.25.0 (2015-08-12)


<a name="1.24.0"></a>
## 1.24.0 (2015-07-31)


#### Bug Fixes

* **accountUsers:** fixing looping switch to admin issue ([738bb396](git@github.com:rackerlabs/encore-ui/commit/738bb3969d769aae6fcc41ea95f6f9578d6c3745))
* **rxFeedback:** Show url of current page. ([31306410](git@github.com:rackerlabs/encore-ui/commit/313064100a04be077c079b5a2e9e953dfbfc31b3))
* **visualRegression:** travis_retry is not global ([a8736d95](git@github.com:rackerlabs/encore-ui/commit/a8736d95466284250751b86e70834d3956844e80))


#### Features

* **rxMetadata:** add rxMetadata component ([fc2b888d](git@github.com:rackerlabs/encore-ui/commit/fc2b888d043e30eed4266c782fe508ca7e65079e))
* **rxPaginate:** Add ability to disable itemsPerPage persistence ([03fed21e](git@github.com:rackerlabs/encore-ui/commit/03fed21e5ab1c32202943db3299db414aa9d1ec3), closes [#1074](git@github.com:rackerlabs/encore-ui/issues/1074))


#### Breaking Changes

* All instances of `encore.htmlSelect` in your end to end
tests will need to moved to `encore.rxSelect`.
 ([26551a40](git@github.com:rackerlabs/encore-ui/commit/26551a404c13d1c209cd3d18b0dca19bdf4a8811))
* All instances of `encore.htmlRadio` in your end to end
tests will need to moved to `encore.rxRadio`.
 ([b9aa5b16](git@github.com:rackerlabs/encore-ui/commit/b9aa5b16b19140f52d0a3d4cf0efb324c969f87f))
* All instances of `encore.htmlCheckbox` in your end to end
tests will need to moved to `encore.rxCheckbox`.
 ([c51162e0](git@github.com:rackerlabs/encore-ui/commit/c51162e04daeae3078e4de557c7f582910af4861))


<a name="1.23.1"></a>
### 1.23.1 (2015-07-13)


#### Bug Fixes

* **demo:** add redirect for legacy component routes ([3d62c627](git@github.com:rackerlabs/encore-ui/commit/3d62c627c35f4d618ba6ce634990e5df611fb99f))


<a name="1.23.0"></a>
## 1.23.0 (2015-07-10)


#### Bug Fixes

* **rxAccountUsers:** check account number before making API call ([fdcc2124](git@github.com:rackerlabs/encore-ui/commit/fdcc2124b47895a3d7d1a2de8936aa8ce2844757))


#### Features

* **StyleGuide:** add searchable, consolidated 'All Components' page ([6ae4397a](git@github.com:rackerlabs/encore-ui/commit/6ae4397a73687a2c1d28e64e82afe039587e58cc))
* **rxCollapse:** Added See more/See Less option ([defd08ba](git@github.com:rackerlabs/encore-ui/commit/defd08ba21195cd155b06c7b2dc5a1f7076182de))


<a name="1.22.0"></a>
## 1.22.0 (2015-06-30)


#### Bug Fixes

* **links:** use correct relative link URLs ([72e48396](git@github.com:rackerlabs/encore-ui/commit/72e48396eceaca9d001c2906b94e0b5a9bd734b4))
* **travis:** Valid visual regression installs only ([080d3bd9](git@github.com:rackerlabs/encore-ui/commit/080d3bd9c3d90ff1fe35f372a21867b2e07c3eaa))


#### Features

* **rxForm:** rxForm 2.0 ([03d86aa9](git@github.com:rackerlabs/encore-ui/commit/03d86aa990d8a875dcf228951ff256f3bec94d9e))


<a name="1.21.1"></a>
### 1.21.1 (2015-06-25)


#### Bug Fixes

* **demo:** Use rxOptionTable for layouts ([61d30520](git@github.com:rackerlabs/encore-ui/commit/61d3052073e3aaff682e24c61c0d75f7c5cc7322))
* **e2e:** Use published version for testing ([372736fc](git@github.com:rackerlabs/encore-ui/commit/372736fc8074682830da3c5567beafed2cc6cd81), closes [#1041](git@github.com:rackerlabs/encore-ui/issues/1041), [#1044](git@github.com:rackerlabs/encore-ui/issues/1044))


<a name="1.21.0"></a>
## 1.21.0 (2015-06-23)


#### Bug Fixes

* **rxBulkSelect:** only add bulk message to root table ([1824e35e](git@github.com:rackerlabs/encore-ui/commit/1824e35e5f533a4ee2394f49ae0e122d713fe265))
* **rxFloatingHeader:** rxSearchBox and rxBulkSelect fixes ([e4fb9402](git@github.com:rackerlabs/encore-ui/commit/e4fb940241d2288d837d3b658452bb292fb6bc5a), closes [#1038](git@github.com:rackerlabs/encore-ui/issues/1038), [#1047](git@github.com:rackerlabs/encore-ui/issues/1047))
* **rxFormElements:** Work around for removing parent elements ([ca620f94](git@github.com:rackerlabs/encore-ui/commit/ca620f94d570ae499ff97cdd7706635e2d064468))


#### Features

* **FlexGrid:** remove outter margins on layout-margin; fix offset ([57931b4f](git@github.com:rackerlabs/encore-ui/commit/57931b4fa2d611bfd2c4ffc310f31c50193faed7))
* **rxApp:** EN-1912 default to an accounts admin user ([2c4e90de](git@github.com:rackerlabs/encore-ui/commit/2c4e90dec69450ce7b82e22e4654f01293631fbc))


<a name="1.20.0"></a>
## 1.20.0 (2015-06-10)


#### Bug Fixes

* **rxSelectFilter:** correctly render preselected options ([c8d82bb0](git@github.com:rackerlabs/encore-ui/commit/c8d82bb0db4e7055e75119a59c6def08fbed8d75))
* **rxTokenInterceptor:** Only look at hostname for token exclusion ([6ab9582f](git@github.com:rackerlabs/encore-ui/commit/6ab9582fd097af2f51fc023a9eeb8448f2bbe747), closes [#1009](git@github.com:rackerlabs/encore-ui/issues/1009))


#### Features

* **rxBulkSelect:** add rxBulkSelect component ([5c856998](git@github.com:rackerlabs/encore-ui/commit/5c85699866ba3b71ecbfb3fd593cc4aae4230b4a))


<a name="1.19.0"></a>
## 1.19.0 (2015-06-05)


#### Bug Fixes

* **Layout:** remove redundant import ([9c9e8c5b](git@github.com:rackerlabs/encore-ui/commit/9c9e8c5b600247e6f8a59eee9458f193b1fd5100))
* **demo:** Render breadcrumbs in clearfixed div ([63334ed0](git@github.com:rackerlabs/encore-ui/commit/63334ed042c03039442cc8b4c6690f3167c37559))
* **fontawesome:** stop bundling fontawesome ([c28d06a0](git@github.com:rackerlabs/encore-ui/commit/c28d06a0871375793d4e8b892eb9a3f1cf22f89a))
* **ng1dot3:** modify for angular 1.3 support ([a546cc7a](git@github.com:rackerlabs/encore-ui/commit/a546cc7a0e4bb35cf9ffcfed2a5badaadb08d61b))
* **rxApp:** Notifications width fills on nav collapse ([51c98bda](git@github.com:rackerlabs/encore-ui/commit/51c98bda1b90b2d327f95eddcae29c0de71bf135))
* **rxFormOptionTable:** use link instead of controller ([aa411662](git@github.com:rackerlabs/encore-ui/commit/aa411662a9ffd5ad9dba538530d09e524b208eea), closes [#841](git@github.com:rackerlabs/encore-ui/issues/841))
* **styles:** disabled styles trump all others ([6f8a5d80](git@github.com:rackerlabs/encore-ui/commit/6f8a5d80f7ea580f5564eb3e23d2af85a2539f7e))
* **travis:**
  * Increases stability ([49d74839](git@github.com:rackerlabs/encore-ui/commit/49d7483924efd2755e0b82d23d0636e84a0f59b2))
  * Don't fail the build for screenshots ([5592aca7](git@github.com:rackerlabs/encore-ui/commit/5592aca72fde801825c04d2bc51f82eba5dc453f))
  * Isolate cairo depenedency to CI builds only ([7beffd2a](git@github.com:rackerlabs/encore-ui/commit/7beffd2adbb5a94f56afa647a528a1c9e94d8f6f))


#### Features

* **rxApp:** Add LDAP filtering in the nav ([584c201d](git@github.com:rackerlabs/encore-ui/commit/584c201d45d4c8c79a5cc5fe69774d46371912ea), closes [#958](git@github.com:rackerlabs/encore-ui/issues/958))
* **rxFieldName:** add rxFieldName component ([4886a72a](git@github.com:rackerlabs/encore-ui/commit/4886a72a3ef6e910a0b23dc154260293bf9409db))
* **rxSelectFilter:** Leverage new rxCheckbox and rxSelect components ([6e7232ba](git@github.com:rackerlabs/encore-ui/commit/6e7232ba63bcd13fbd510dfe40ebbb2dd305bd95))
* **screenshots:** Compare with protractor ([09cfc8d0](git@github.com:rackerlabs/encore-ui/commit/09cfc8d02d0b44af12d1240515cf7bbe50f89675))


<a name="1.18.1"></a>
### 1.18.1 (2015-06-02)


<a name="1.18.0"></a>
## 1.18.0 (2015-06-01)


#### Features

* **rxApp:** add responsive layout support ([df3d9e3d](git@github.com:rackerlabs/encore-ui/commit/df3d9e3d8dd6b503f4107b2d16449ec67368b452))


<a name="1.17.1"></a>
### 1.17.1 (2015-05-29)


#### Bug Fixes

* **rxForm:** Various fixes for Chrome ([c441c95a](git@github.com:rackerlabs/encore-ui/commit/c441c95a1c1e0b1f679f056e812b85b796690851), closes [#991](git@github.com:rackerlabs/encore-ui/issues/991))


#### Features

* **lbaas:** EN-1997 Add Label to Status Column ([120da079](git@github.com:rackerlabs/encore-ui/commit/120da0799cb18058abfd89ebeabbbbe5abc64b8a))


<a name="1.17.0"></a>
## 1.17.0 (2015-05-25)


#### Bug Fixes

* **componentTemplate:** update to angular 1.3+ controller syntax ([809d9bf4](git@github.com:rackerlabs/encore-ui/commit/809d9bf4aded4f13cdef9bd095b9b90a59b5a2ce))
* **rxFormOptionTable:** label fills cell height ([e568643e](git@github.com:rackerlabs/encore-ui/commit/e568643e85bca0215ed7537dc8c5a78887d5f725), closes [#249](git@github.com:rackerlabs/encore-ui/issues/249))
* **rxRadio:** fix broken styling ([e0a7ccd8](git@github.com:rackerlabs/encore-ui/commit/e0a7ccd810c5fb27f8e1c6b277ec79ad5d28fc28))


#### Features

* **rxAutoSave:** Add keyShaping option ([9dd69eee](git@github.com:rackerlabs/encore-ui/commit/9dd69eeedf7b1da5a35a6f696ba6dc51f12edef0))
* **rxSelect:** add rxSelect component ([b38f35a4](git@github.com:rackerlabs/encore-ui/commit/b38f35a4ac48110eaf3fba0867a38e5a6f679405))
* **typeahead:** show options when focused ([75ed17ae](git@github.com:rackerlabs/encore-ui/commit/75ed17ae58a6630b23295d42013ffd1a510d4d28))


<a name="1.16.0"></a>
## 1.16.0 (2015-05-14)


#### Features

* **rxCheckbox:** add rxCheckbox attribute directive ([887c3a0a](git@github.com:rackerlabs/encore-ui/commit/887c3a0a743815959e00ecaa3001739d41654055))
* **rxFeedback:**
  * use headers for current page and user agent ([da177ba7](git@github.com:rackerlabs/encore-ui/commit/da177ba724077ea811dd86efeb97860fd876007d))
  * Update API endpoint and add fields ([5408b56f](git@github.com:rackerlabs/encore-ui/commit/5408b56f6af73d9b05082a41f7b2aa499aa8a4b2))
* **rxNotify:** Add ondismiss method to rxNotify ([861be26d](git@github.com:rackerlabs/encore-ui/commit/861be26d5b11d3678a73464529ccc3f327127a56))
* **rxRadio:** add rxRadio component ([ba2e32dc](git@github.com:rackerlabs/encore-ui/commit/ba2e32dc1203cc0460a63a98c3f6089ee722294c))


<a name="1.15.1"></a>
### 1.15.1 (2015-05-08)


#### Bug Fixes

* **styles:** remove code block style ([dae709a1](git@github.com:rackerlabs/encore-ui/commit/dae709a18f571439437e329a14a0d158a4a21c7f))


<a name="1.15.0"></a>
## 1.15.0 (2015-05-08)


#### Bug Fixes

* **contributing:** update rebase instructions ([f62fa0e3](git@github.com:rackerlabs/encore-ui/commit/f62fa0e3684e9b0134a7efe6c0d1430b6aeaa1eb))
* **rxForm:**
  * Alias to backwards-compatible call ([a77b52d8](git@github.com:rackerlabs/encore-ui/commit/a77b52d8206c170db8067dd6966cce25ad34faf3))
  * Remove variables that reference DOM ([437aadbc](git@github.com:rackerlabs/encore-ui/commit/437aadbceb1d92d5d13168010c9ebadc001c506f))


#### Features

* **ResponsiveLayout:** Added responsive layout module and docs ([b2faa229](git@github.com:rackerlabs/encore-ui/commit/b2faa2291075d10985e484f0853de2774ac19d26))
* **rxButton:** add button group styles ([65c2c67b](git@github.com:rackerlabs/encore-ui/commit/65c2c67ba25b6309db5f05166ed90b40c818a63c))
* **rxCollapse:** Add collapsible component ([a004fa49](git@github.com:rackerlabs/encore-ui/commit/a004fa491d8a406807741ba6c3e70c7d47688380))
* **rxSelectFilter:** Add table filtering component ([9d3fa57d](git@github.com:rackerlabs/encore-ui/commit/9d3fa57dcb67e1f92f3250e298812f41ff1c5419))


#### Breaking Changes

* `rxForm.form.fill` now aliased as `rxForm.fill`
 ([0cff9bc3](git@github.com:rackerlabs/encore-ui/commit/0cff9bc350b820d6cb5bb725c89a7c87e8bc6e17))


<a name="1.14.0"></a>
## 1.14.0 (2015-04-29)


#### Bug Fixes

* **rxForm:** Remove blue ng-valid border on dirty form fields ([cd0135b1](git@github.com:rackerlabs/encore-ui/commit/cd0135b1038bb39595d30bc737a6c3e6503ea418))


#### Features

* **LESS:** Bundle our main LESS files with bower ([e5af9a87](git@github.com:rackerlabs/encore-ui/commit/e5af9a8706c2eacb80eeb94eebdf991a7a88c0ae), closes [#635](git@github.com:rackerlabs/encore-ui/issues/635))
* **rxMisc:** Added rxAutoSave service ([3f379070](git@github.com:rackerlabs/encore-ui/commit/3f3790705438f1eb62fa7592babf33448bc7ab27), closes [#679](git@github.com:rackerlabs/encore-ui/issues/679))
* **rxStatusColumn:** add disabled status ([2ef4144b](git@github.com:rackerlabs/encore-ui/commit/2ef4144b3ed7635980ad04eb2aabdfb2d989794c))


<a name="1.13.1"></a>
### 1.13.1 (2015-04-17)


#### Bug Fixes

* **rxPaginate:** Fix infinite loop on one page tables ([20f3da7f](git@github.com:rackerlabs/encore-ui/commit/20f3da7fd7d6e85d8108e6d22c61f6f1063d3688))


<a name="1.13.0"></a>
## 1.13.0 (2015-04-15)


#### Bug Fixes

* **rxToggleSwitch:**
  * add browser prefixes to styles ([9377e647](git@github.com:rackerlabs/encore-ui/commit/9377e6472af365c09d05ddc0b37815c8df540170))
  * initialize model value ([1b30bcd0](git@github.com:rackerlabs/encore-ui/commit/1b30bcd0b90c0d823c5bb6d284d8f574ed1f2d37))


#### Features

* **rxSearchBox:** new component ([eafe949a](git@github.com:rackerlabs/encore-ui/commit/eafe949a4696a1ee53b8d2e9d37bde1efa1e1dc0))
* **rxToggleSwitch:** add new component ([62e43ebc](git@github.com:rackerlabs/encore-ui/commit/62e43ebca20c46701c29473d5d339c29b4f2e133))


<a name="1.12.1"></a>
### 1.12.1 (2015-04-14)


#### Bug Fixes

* **exercises:** Resolve require-loop ([655a3cf6](git@github.com:rackerlabs/encore-ui/commit/655a3cf681488755f83b20387f04de0d805d6b2e))


<a name="1.12.0"></a>
## 1.12.0 (2015-04-08)


#### Bug Fixes

* **metadata:** correct double-click wonkyness ([6c12c409](git@github.com:rackerlabs/encore-ui/commit/6c12c409720c711f31782911bab1b9935ef39483))
* **rxBreadcrumbs:** Fix rxBreadcrumbs.visit(); ([754f016e](git@github.com:rackerlabs/encore-ui/commit/754f016ef74aeb8a9dfa05e3d7445999851eee26))
* **spelling:** Managed was mispelled ([2d5993b8](git@github.com:rackerlabs/encore-ui/commit/2d5993b83fc9ffaed4154d5fadde0670718ca448))
* **styles:** normalize .border-radius() ([91ca691c](git@github.com:rackerlabs/encore-ui/commit/91ca691c4049d58c68d09776c547d600760d0162))


#### Features

* **deployment:** Updates to deploy to allow for hotfix releases ([3527edd9](git@github.com:rackerlabs/encore-ui/commit/3527edd9b0b2c0d74f8fcf2ebd38c2c03dc73ea1), closes [#861](git@github.com:rackerlabs/encore-ui/issues/861))
* **rxApp:** cache nav in local storage ([5183c04f](git@github.com:rackerlabs/encore-ui/commit/5183c04f7194ac2c918db10e6ecfa8e0d94535cf))
* **rxCharacterCount:** turn highlighing off by default ([c3ad8ed6](git@github.com:rackerlabs/encore-ui/commit/c3ad8ed6e5a0aa945e72f98b922886f5f31b1443))
* **shipit:** Add prereleases ([bb2712db](git@github.com:rackerlabs/encore-ui/commit/bb2712db68f0915b60720ce486835cb4a3f9b82f))
* **tabs:** Update styles for tab component ([33372d0d](git@github.com:rackerlabs/encore-ui/commit/33372d0d21d9cf2ae43700562aaf010ea8886fc1))


<a name="1.11.0"></a>
## 1.11.0 (2015-03-31)


#### Bug Fixes

* **rxCharacterCount:** Clean up the generated elements ([c70e340b](git@github.com:rackerlabs/encore-ui/commit/c70e340bf6571630ed784627927824f16fa720a1), closes [#847](git@github.com:rackerlabs/encore-ui/issues/847))
* **rxFloatingHeader:** Remove bad example code ([4653ab49](git@github.com:rackerlabs/encore-ui/commit/4653ab496a59e1039895abfa31b3e50e8ddcc6fb))


#### Features

* **rxApp:** show user name next to logout link. ([672bf22d](git@github.com:rackerlabs/encore-ui/commit/672bf22d791490e80023ff5134c9bc597a75a9d7))


<a name="1.10.1"></a>
### 1.10.1 (2015-03-19)


#### Features

* **rxApp:** Added center class and white borders to wells ([6c958b5d](git@github.com:rackerlabs/encore-ui/commit/6c958b5d7ccb627668db89448dd8fc821e9374b6))
* **rxCharacterCount:** account for initial model value ([0e72b5f9](git@github.com:rackerlabs/encore-ui/commit/0e72b5f9bbe4801d27ddf15986e49d0c30dc9c53))


<a name="1.10.0"></a>
## 1.10.0 (2015-03-11)


#### Bug Fixes

* **rxCharacterCount:** layer input over highlighting background. ([3875c991](git@github.com:rackerlabs/encore-ui/commit/3875c9910bb354431faa1081ec63da6003d0b478))


#### Features

* **rxCharacterCount:** Highlight characters over the limit. ([d1c43161](git@github.com:rackerlabs/encore-ui/commit/d1c43161555f54e767b4b93a3f05a95072fde414))
* **rxForm:** Disable options ([feca6aa8](git@github.com:rackerlabs/encore-ui/commit/feca6aa8caf398043a12970061ac3ccb3b8c9456))
* **rxPageObjects:** Add accessor for a dropdown's values. ([05b97437](git@github.com:rackerlabs/encore-ui/commit/05b9743781f2677e8721f122dd027c69402ea9c4))
* **rxSortUtil:** No longer use 'name' as a default predicate. ([e6b3a995](git@github.com:rackerlabs/encore-ui/commit/e6b3a995803126e420c13ac59fc1b913876a0751))


<a name="1.9.1"></a>
### 1.9.1 (2015-03-03)


#### Bug Fixes

* **pageObjects:** Optional .js ending for replacement ([294f726d](git@github.com:rackerlabs/encore-ui/commit/294f726d9e16259e313ac7abd6c3644266a4a54a))
* **rxPageObjects:** Exercise written with incompatible require path. ([1a178f4e](git@github.com:rackerlabs/encore-ui/commit/1a178f4ebadad201744020eb94edea9c4329c618))


<a name="1.9.0"></a>
## 1.9.0 (2015-02-27)


#### Bug Fixes

* **rxButton:** Disabled style takes precedence while hovered. ([a6f4780a](git@github.com:rackerlabs/encore-ui/commit/a6f4780a2bac4903c0dee939f7f82486fb5d7fac))
* **style:** last cell in subtable too small ([29ebc38a](git@github.com:rackerlabs/encore-ui/commit/29ebc38a88093a1480a6c171925f1b8e58b80454))
* **typeahead:** Show typeahead in front of textarea. ([e6b3b82a](git@github.com:rackerlabs/encore-ui/commit/e6b3b82a6f7354631793ade16f66ca5341f4e7d0))


#### Features

* **rxCharacterCount:** Add a character counter directive and styles ([ab919407](git@github.com:rackerlabs/encore-ui/commit/ab919407b4bc4e084f61534ba23e5cb445f8a4cc), closes [#815](git@github.com:rackerlabs/encore-ui/issues/815))
* **rxModalAction:** Make footer content stateful. ([603cafbc](git@github.com:rackerlabs/encore-ui/commit/603cafbcb09d67a801bd4c8e23938e1da359d6cc))


<a name="1.8.0"></a>
## 1.8.0 (2015-02-24)


#### Features

* **progressbar:** Added bootstrap progressbar ([45711180](git@github.com:rackerlabs/encore-ui/commit/457111804bb6cdae5e132871be1acddbaee5d4c2))
* **rxFLoatingHeader:** Correctly clone ng-show header rows ([556556f8](git@github.com:rackerlabs/encore-ui/commit/556556f80f9f25940e611abf774f5769154aba24))
* **rxModalAction:** Allow disabling of esc-to-close ([3f67e14f](git@github.com:rackerlabs/encore-ui/commit/3f67e14f657e642b93126c49772c0cb877550cdd))
* **rxStatusColumn:** Watch for changes to status ([8eb42452](git@github.com:rackerlabs/encore-ui/commit/8eb42452bc118cdcadc2c7e09eec637962ca098d))


<a name="1.7.2"></a>
### 1.7.2 (2015-02-20)


#### Bug Fixes

* **flexbox:** normalize flexbox mixins and usage ([ef813bc5](git@github.com:rackerlabs/encore-ui/commit/ef813bc51fb27d8fb13b6ffcb115f1d78347bcfb))
* **rxAccountUsers:** Switch to $route from $routeParams ([565ee3d3](git@github.com:rackerlabs/encore-ui/commit/565ee3d3ad8c33c2e2ec66c17002c8f7d5a32b26))


#### Features

* **tests:** Create and document exercises ([cf6b0cc0](git@github.com:rackerlabs/encore-ui/commit/cf6b0cc04f7f5e17c854a7faa3217c7c8a5ae5e1))


<a name="1.7.1"></a>
### 1.7.1 (2015-02-19)


<a name="1.7.0"></a>
## 1.7.0 (2015-02-18)


#### Bug Fixes

* **rxPaginate:** Prefer specified items per page over persisted one. ([521c476c](git@github.com:rackerlabs/encore-ui/commit/521c476c2fab73983c50f40ecb3ba3d630a29d8a))


#### Features

* **rxPaginate:** Persist items per page accross applications. ([4621e7f9](git@github.com:rackerlabs/encore-ui/commit/4621e7f940acc877400eedea42d2590030368179))
* **table:**
  * Add styles and demo for nested content (not tables). ([b85cd627](git@github.com:rackerlabs/encore-ui/commit/b85cd62775b848e5ff271a7d507c0f19f3ea00e7))
  * Add styles and demo for nested tables. ([9a272827](git@github.com:rackerlabs/encore-ui/commit/9a2728279d8a8b316c2833258d0c5962a6e9ac37))


<a name="1.6.3"></a>
### 1.6.3 (2015-02-10)


#### Bug Fixes

* **css:** rx-app-search icon ([64220236](git@github.com:rackerlabs/encore-ui/commit/64220236101993b7bf40d7773138c75d49e04e57))


<a name="1.6.2"></a>
### 1.6.2 (2015-02-06)


#### Bug Fixes

* **style:**
  * compressed checkbox Chrome malfunction ([8c2da01b](git@github.com:rackerlabs/encore-ui/commit/8c2da01b5de28415a0d6dda0fbbc60fe3d86a574))
  * rxActionMenu width ([a30dabf2](git@github.com:rackerlabs/encore-ui/commit/a30dabf2ad2d0ffb465a3ee3629904f04b454e3a))


#### Features

* **billing:** Add support for Cloud Control API search in Billing nav ([270bca2f](git@github.com:rackerlabs/encore-ui/commit/270bca2f9ae1d52d2592af14645536b791f6fdca))


<a name="1.6.1"></a>
### 1.6.1 (2015-01-28)


#### Bug Fixes

* **rxDOMHelper:** Properly wrap a select node instead of its options. ([1f70e8c2](git@github.com:rackerlabs/encore-ui/commit/1f70e8c22b61fc82fc49b8eaa595a110bdb3caca))
* **select:** Adjust height of before content. ([a6042b87](git@github.com:rackerlabs/encore-ui/commit/a6042b870583281edad1dc65acc9ed4a02243ece))


<a name="1.6.0"></a>
## 1.6.0 (2015-01-26)


#### Bug Fixes

* **css:** bump size of field labels ([455fecfa](git@github.com:rackerlabs/encore-ui/commit/455fecfa0353004ce94b50b5c245753065905711))
* **rxColumnSort:** Fix reversed ascending and descending sort ([2ea688f8](git@github.com:rackerlabs/encore-ui/commit/2ea688f86cdb684131154d56514f9f62c88f1660))
* **rxFormOptionTable:** Change color of empty message text. ([b35b9fc2](git@github.com:rackerlabs/encore-ui/commit/b35b9fc2ff51020b22d7e912ccca9885a3f90b82))
* **select:** 664 - Fix new select styles for FF ([5a9062e0](git@github.com:rackerlabs/encore-ui/commit/5a9062e02330c9a91758aaf0807cc832ecd41960))


#### Features

* **rxSortEmptyTop:** Add filter for placing empty values first ([e70989cb](git@github.com:rackerlabs/encore-ui/commit/e70989cba1cd3dde25ce35f71c96350b5805503f))


#### Breaking Changes

* Any page objects dependent on the presence of `.msg-warn` in rxFormOptionTable will now break. Update them to use `.empty-data` instead
 ([b35b9fc2](git@github.com:rackerlabs/encore-ui/commit/b35b9fc2ff51020b22d7e912ccca9885a3f90b82))
* The sort directions were incorrect. This has been corrected, but it will break existing tests.
 ([2ea688f8](git@github.com:rackerlabs/encore-ui/commit/2ea688f86cdb684131154d56514f9f62c88f1660))


<a name="1.5.4"></a>
### 1.5.4 (2015-01-15)


#### Bug Fixes

* **rxSortableColumn:** Put sort arrow in <button> ([1bd3d791](git@github.com:rackerlabs/encore-ui/commit/1bd3d791ae12685631ccb6d9bf61b7ae0ede95b2), closes [#732](git@github.com:rackerlabs/encore-ui/issues/732), [#733](git@github.com:rackerlabs/encore-ui/issues/733))


#### Features

* **errorHandling:** Show errors ([a39a7431](git@github.com:rackerlabs/encore-ui/commit/a39a7431ddf7bbacabd9d102f054a5c622ae9ccc), closes [#684](git@github.com:rackerlabs/encore-ui/issues/684))
* **rxDOMHelpers:** add a find function ([5a130e5a](git@github.com:rackerlabs/encore-ui/commit/5a130e5a849c9308ff665d0af58e402b48be9e5e))
* **rxNotification:** add ability to add a notification from a stack ([c9be2304](git@github.com:rackerlabs/encore-ui/commit/c9be2304441a6110752fafe5487cbb8f0cf855a7))


#### Breaking Changes

* This deprecates the old style of Account Info box, and
changes the page objects to only work with the new style.

To migrate to the new style, remove any instance of `<rx-account-info>`
you have in your products, and instead pass `account-number="..."` to
`<rx-page>`, on every page that you want this box to appear.

If you were using the old account info box to display additional
information, you can do something similar by using the `rxInfoPanel`
directive instead.
 ([fcd47422](git@github.com:rackerlabs/encore-ui/commit/fcd474223a7e948cceb2be14565af98e93bbe4af))
* Avoid functions that iterate over a collection of sub
components and return them as an object. It's slow and typically not
used. Prefer the use of the term `.names` (as is used everywhere else),
instead of `.allNames`.
 ([89999dd0](git@github.com:rackerlabs/encore-ui/commit/89999dd07f25ad96af6131d2db4648497f4ca4d9))
* Avoid the use of functions that evaluate many sub
components into a single object. `.messages` and `.byType` with a more
precise `.byText`, limiting the number of notifications that can be
returned to one.
 ([9ce3fae6](git@github.com:rackerlabs/encore-ui/commit/9ce3fae6048f4f7b4c30f8c4849a6dd397c3fbad))
* Completely overhauls the page objects for
rxStatusColumn, anything that was there before is almost certainly
invalid now. The only exception to this is the `.api` property.
 ([c25e881a](git@github.com:rackerlabs/encore-ui/commit/c25e881a480c5c77d24bb3ea6971a297ba84fb13))
* Use Selenium's `.select` function names, not `.check`.

Before, the checkbox and radio input page objects responded to `.check`
to select, and for checkboxes, `.uncheck` was used to unselect. These
are now aligned with Selenium's `.select` function.

For the most part, checkboxes and radios weren't used directly, but
rather, internally within other page objects (such as
rxOptionFormTable), so migration shouldn't be necessary for
most. However, changing all `.check` and `.uncheck` method calls to
`.select` and `.unselect` will fix your problems.
 ([b3b8a278](git@github.com:rackerlabs/encore-ui/commit/b3b8a27874aed5c9fe987ccf6728dce55b9b9453))
* rxBreadcrumb's `.toArray` was removed, as evaluating an
entire series of any sub-component is slow, expensive, rarely used, and
can be implemented trivially in a test.
 ([d20e27f4](git@github.com:rackerlabs/encore-ui/commit/d20e27f4e61e757ac2b798180500acec54897096))
* if a tag is not present, breadcrumbs no longer report
an empty string for that tag, instead returning `null`.
 ([8391acb4](git@github.com:rackerlabs/encore-ui/commit/8391acb4132902c6d623284e5d834f08401d1e18))
* Replaces `allOptions` with a more suitable `options`
property that returns every dropdown option's text, and does away with
`allOptions` altogether.
 ([64195e44](git@github.com:rackerlabs/encore-ui/commit/64195e4451503365359418a0f8570c7e7b2352eb))


<a name="1.5.3"></a>
### 1.5.3 (2015-01-07)


#### Features

* **rxHideIfUkAccount:** hides nav if UK account ([3315e62c](git@github.com:rackerlabs/encore-ui/commit/3315e62c535fd8974fb8ba6955d7700c6c1ca16d))
* **styleguide:** Add new styleguide ([33dde61a](git@github.com:rackerlabs/encore-ui/commit/33dde61aed645c0f93ba0a7d01394c308e4f4131), closes [#712](git@github.com:rackerlabs/encore-ui/issues/712), [#711](git@github.com:rackerlabs/encore-ui/issues/711), [#709](git@github.com:rackerlabs/encore-ui/issues/709), [#708](git@github.com:rackerlabs/encore-ui/issues/708), [#707](git@github.com:rackerlabs/encore-ui/issues/707), [#705](git@github.com:rackerlabs/encore-ui/issues/705), [#704](git@github.com:rackerlabs/encore-ui/issues/704))


<a name="1.5.2"></a>
### 1.5.2 (2015-01-05)


#### Bug Fixes

* **rxModal:** Fix top placement of modal ([d33a5e7d](git@github.com:rackerlabs/encore-ui/commit/d33a5e7d1b1001103c6565c8bee67f1a17edd99a))


<a name="1.5.1"></a>
### 1.5.1 (2014-12-19)


#### Bug Fixes

* **rxBreadcrumbs:** make rxBreadcrumbs name functions consistent ([a7bb55ad](git@github.com:rackerlabs/encore-ui/commit/a7bb55ad3b37ebe3b7a50e378b354269a999695a))


#### Features

* **rxPaginate:** Default to 200 pagination items ([28125b5b](git@github.com:rackerlabs/encore-ui/commit/28125b5bdd3b9ebdedb1ed8d58ce72918986c258), closes [#685](git@github.com:rackerlabs/encore-ui/issues/685))
* **rxStatusColumn:** Add support for coloured status columns ([2d0ebabd](git@github.com:rackerlabs/encore-ui/commit/2d0ebabd3ad8245e75d66698283dab18d3d35bdd), closes [#688](git@github.com:rackerlabs/encore-ui/issues/688))


<a name="1.5.0"></a>
## 1.5.0 (2014-12-12)


#### Bug Fixes

* **rxForm:** textareas should have white background ([24f85d90](git@github.com:rackerlabs/encore-ui/commit/24f85d90334be48e4ee7bff0fbfafbcad458ffec))
* **rxSortableColumn:** don't set font size for buttons ([9b0c4e3a](git@github.com:rackerlabs/encore-ui/commit/9b0c4e3a28c37c4edfe62704b1782fad439f1f6a))


#### Features

* **accountInfo:** Add URL to Account Page ([7560e5c2](git@github.com:rackerlabs/encore-ui/commit/7560e5c2118d942f137cdc94591ba7b7b56b265b))
* **rxModalAction:** Add defaultFocus option ([56bc81e9](git@github.com:rackerlabs/encore-ui/commit/56bc81e996d24e5e0c7c31ac2147af17be4bf6e9))
* **rxPage:** Enable access to rxPageTitle setTitleUnsafe ([641c6825](git@github.com:rackerlabs/encore-ui/commit/641c68250642c72371e9f2dc6cd352b5e92ea10b))
* **rxPageTitle:** Strip HTML from page title ([24e9d504](git@github.com:rackerlabs/encore-ui/commit/24e9d504e91c024b32cdd573cc35b69d313db7be), closes [#660](git@github.com:rackerlabs/encore-ui/issues/660))
* **rxUnsafeRemoveHTML:** New filter ([5416b6c8](git@github.com:rackerlabs/encore-ui/commit/5416b6c8e4269086a439c2e626ca6f625412ad20))
* **statusTags:** Implement page/breadcrumb tags ([f310f8db](git@github.com:rackerlabs/encore-ui/commit/f310f8dbdd726641fde101456c2db120b5886e8c), closes [#638](git@github.com:rackerlabs/encore-ui/issues/638))


<a name="1.4.3"></a>
### 1.4.3 (2014-12-08)


#### Bug Fixes

* **rxForm:** style before of selects to allow for border ([e71b7e7f](git@github.com:rackerlabs/encore-ui/commit/e71b7e7f531a2165629f49b6edc2190e04c8d65f))
* **style:** Resolve #657, table bg should default white ([12b04f45](git@github.com:rackerlabs/encore-ui/commit/12b04f45424eb8108a8fc7cb607cc02922096b59))


#### Features

* **rxFloatingHeader:** Floating header for tables ([20a16332](git@github.com:rackerlabs/encore-ui/commit/20a16332f40825b703373aaf2e525726f20ab1e8), closes [#619](git@github.com:rackerlabs/encore-ui/issues/619))


<a name="1.4.2"></a>
### 1.4.2 (2014-12-03)


#### Bug Fixes

* **rxForm:** Prevent text from showing behind select caret ([7f187c4d](git@github.com:rackerlabs/encore-ui/commit/7f187c4dc78d1276f8a00e1e01b73f96aa6c90d9))
* **rxPaginate:**
  * Ensure pagination isn't messed up with 0 items ([1810ab60](git@github.com:rackerlabs/encore-ui/commit/1810ab6056bc36e2e94449ff7c7ce8d2373e8bab))
  * Jump to new last page on item delete ([a4f901a4](git@github.com:rackerlabs/encore-ui/commit/a4f901a4d4ba92473fd596dd6e512bf569905a60), closes [#641](git@github.com:rackerlabs/encore-ui/issues/641))
* **tabs:** Clear elements around navigation tabs ([97e733e1](git@github.com:rackerlabs/encore-ui/commit/97e733e11bea7ab2100f6a265c0451e48e979e2d))


#### Features

* **demo:** Add ability to view .less with each component ([bd894eca](git@github.com:rackerlabs/encore-ui/commit/bd894ecaf75eda2e5ca76a7810c6ae29e27a8fc8))
* **rxButton:** Pass `class` attributes through the directive ([c617d736](git@github.com:rackerlabs/encore-ui/commit/c617d7360ed5c223f984f336720d8830e53c2b05), closes [#643](git@github.com:rackerlabs/encore-ui/issues/643))


<a name="1.4.1"></a>
### 1.4.1 (2014-11-21)


#### Bug Fixes

* **rxDiskSize:** Properly handle 0 size with no units specificed ([13bf075a](git@github.com:rackerlabs/encore-ui/commit/13bf075aa080d27df2f28fb9ab4fa7891315a587), closes [#636](git@github.com:rackerlabs/encore-ui/issues/636))


#### Features

* **rxBreadcrumbs:** allow HTML in breadcrumb name ([bbc87545](git@github.com:rackerlabs/encore-ui/commit/bbc8754539fdbec859227a1de9c50bf3a799ed28))
* **rxPage:** Relative position for page titles ([c2e4f118](git@github.com:rackerlabs/encore-ui/commit/c2e4f118bb8d6f5f7be756c344a71530d580993c))


<a name="1.4.0"></a>
## 1.4.0 (2014-11-10)


#### Bug Fixes

* **rxAccountUsers:**
  * using  instead ([31fce929](git@github.com:rackerlabs/encore-ui/commit/31fce92932c7c35f6dfb49eee92af8f057965c44))
  * using  directly ([534cdb9f](git@github.com:rackerlabs/encore-ui/commit/534cdb9f8280b4976cb73f46448254305be5cca7))
  * Use  to prevent app reloads ([e4d74d7c](git@github.com:rackerlabs/encore-ui/commit/e4d74d7c2bbdcff78633545620b8c8f6451e51dd))
  * Broken test ([090464cf](git@github.com:rackerlabs/encore-ui/commit/090464cfd25621db4eb9bd4a0401dfed77d69743))
  * Properly populate urls when outside of Cloud ([bb5f04a3](git@github.com:rackerlabs/encore-ui/commit/bb5f04a3124e4ac0d9efa4cef9b21f39e8c109bb))
* **rxModalAction:**
  * enable input validation error messages ([ee29c3dc](git@github.com:rackerlabs/encore-ui/commit/ee29c3dc8333b61e829f16aedc7f4a9bcce1a68b))
  * Don't try to focus on empty modal forms ([14c0c343](git@github.com:rackerlabs/encore-ui/commit/14c0c343ee90752d4fe1555892a47109af804d3f), closes [#620](git@github.com:rackerlabs/encore-ui/issues/620))
* **rxNotify:** EOD-281, messages on rxApp level fixed with fade-in ([9a4fa037](git@github.com:rackerlabs/encore-ui/commit/9a4fa0371c9e6af1736930827c9e7d32dc9c27a2))


#### Features

* **demo:** Protractor midways in demo ([0c5dafe6](git@github.com:rackerlabs/encore-ui/commit/0c5dafe666e26a51512c183da6766f31de3a5ede))
* **rxAccountUsers:**
  * Use nav isActive ([9c83838d](git@github.com:rackerlabs/encore-ui/commit/9c83838da6517e66fa39516f2f2db8fde7b1e557))
  * add switch user directive ([ea72418c](git@github.com:rackerlabs/encore-ui/commit/ea72418cb5a8f59a54d258a67cfd15bfd9f5676a))
* **rxNotify:** Animations now use ngAnimate library ([c5dc447d](git@github.com:rackerlabs/encore-ui/commit/c5dc447d240a6af48975bdc3f1b162d33f43cf70))


<a name="1.3.4"></a>
### 1.3.4 (2014-11-05)


#### Bug Fixes

* **protractor:** peg protractor version ([77084d23](git@github.com:rackerlabs/encore-ui/commit/77084d23ada10b9636343216161e85e631438761))


#### Features

* **rxPaginate:** Updated design ([67781533](git@github.com:rackerlabs/encore-ui/commit/67781533de6655f289b5e59e14091fb0eb197f50), closes [#587](git@github.com:rackerlabs/encore-ui/issues/587))
* **testing:** Add a debug mode for testing ([8948163e](git@github.com:rackerlabs/encore-ui/commit/8948163e2c6e07233f724b75211e51de6913c814))


<a name="1.3.3"></a>
### 1.3.3 (2014-10-31)


<a name="1.3.2"></a>
### 1.3.2 (2014-10-30)


#### Bug Fixes

* **rxEnvironmentMatch:** More correctly match environments ([7fa40ba9](git@github.com:rackerlabs/encore-ui/commit/7fa40ba9dd5fbd8c86de42658ab05fbc82b8214b), closes [#595](git@github.com:rackerlabs/encore-ui/issues/595))
* **rxModalAction:** fix #594, modal actions to be buttons, not links ([8c745df3](git@github.com:rackerlabs/encore-ui/commit/8c745df3e015136ad91f24ad7a44bb96d90cf688))


#### Features

* **accountInfo:** Add in Extra Info Transclusion to rxAccountInfo ([295c91f3](git@github.com:rackerlabs/encore-ui/commit/295c91f3af0812ac3700868b6de71d541689cc5e))


<a name="1.3.1"></a>
### 1.3.1 (2014-10-23)


#### Features

* **accountInfo:** Add Team Badges to rxAccountInfo ([091dedaf](git@github.com:rackerlabs/encore-ui/commit/091dedafc47e85b3265069cccde3db7737e2a966))
* **grids:** #564 Build out grids component on encore-ui docs ([3db95ef9](git@github.com:rackerlabs/encore-ui/commit/3db95ef91fd76081b8f7a0435e5679bba69f13d2))
* **routesCdnPath:** Allow users to specify a custom nav URL ([15d3377c](git@github.com:rackerlabs/encore-ui/commit/15d3377c677804f902751a503d7232692c0c6ba8), closes [#581](git@github.com:rackerlabs/encore-ui/issues/581))


<a name="1.3.0"></a>
## 1.3.0 (2014-10-15)


#### Bug Fixes

* **rxForm:** Fix Prefix/Suffix CSS with Compressed Layout ([62a65eda](git@github.com:rackerlabs/encore-ui/commit/62a65eda77356196633abb50b2f34e5626366ab6))
* **travis:** Wait for selenium to start ([9f42aeb7](git@github.com:rackerlabs/encore-ui/commit/9f42aeb7f40fd1cee11a2b2047841d26b73fa27d))


#### Features

* **rxAccountInfo:** Add rxAccountInfo component ([edbabb29](git@github.com:rackerlabs/encore-ui/commit/edbabb29853bdfd4043abf8717de69ccca180708))
* **rxAppRoutes:** Load nav menu from CDN ([2eda7f40](git@github.com:rackerlabs/encore-ui/commit/2eda7f40db0be32fc73e2e7e60ab98c64ff9a289), closes [#470](git@github.com:rackerlabs/encore-ui/issues/470), [#522](git@github.com:rackerlabs/encore-ui/issues/522), [#520](git@github.com:rackerlabs/encore-ui/issues/520), [#557](git@github.com:rackerlabs/encore-ui/issues/557))
* **rxForm:** Adding in ability to compressed form layout ([c832b725](git@github.com:rackerlabs/encore-ui/commit/c832b7251124ca148488b73a1cc35fe64dc36ba5))
* **rxInfoPanel:** Add a generic info panel component ([9d8b592d](git@github.com:rackerlabs/encore-ui/commit/9d8b592d473a552e09c7a5514569fa76e8a97dae))
* **tooltips:** Add tooltip directive ([989861d0](git@github.com:rackerlabs/encore-ui/commit/989861d0ec55f7999e7687274106e94f298150e9), closes [#552](git@github.com:rackerlabs/encore-ui/issues/552))


<a name="1.2.2"></a>
### 1.2.2 (2014-10-07)


<a name="1.2.1"></a>
### 1.2.1 (2014-10-06)


#### Bug Fixes

* **rxActionMenu:** Fix arrow positions and demo colours ([e6992614](git@github.com:rackerlabs/encore-ui/commit/e6992614bd417e42689daf9a3e75370313886ec8), closes [#544](git@github.com:rackerlabs/encore-ui/issues/544), [#543](git@github.com:rackerlabs/encore-ui/issues/543))


<a name="1.2.0"></a>
## 1.2.0 (2014-09-29)


#### Bug Fixes

* **rxPage:** removed errant space from <h3> ([e00b149d](git@github.com:rackerlabs/encore-ui/commit/e00b149d01a67ff33c72c1ef25ddbf9c5154a528))


#### Features

* **Environment:** Better ways to check for a valid environment ([cef18c47](git@github.com:rackerlabs/encore-ui/commit/cef18c47216d832f7d8a3f115ba3f3585900f55f))
* **rxFeedbackSvc:** added ability to customize e-mail; Fix #546 ([16bcfa7e](git@github.com:rackerlabs/encore-ui/commit/16bcfa7e322bed529340f167aebd86130597a7af))


<a name="1.1.6"></a>
### 1.1.6 (2014-09-16)


#### Bug Fixes

* **tests:** Top-level root element <html> ([d1fbcc67](git@github.com:rackerlabs/encore-ui/commit/d1fbcc67d97c337d3c0463651de10c24689be4b0))


<a name="1.1.5"></a>
### 1.1.5 (2014-09-15)


#### Bug Fixes

* **watch:** Fix less watch task ([5237e7a5](git@github.com:rackerlabs/encore-ui/commit/5237e7a5a6e86b79209a5afa5a06a01aff8a5b31))


<a name="1.1.4"></a>
### 1.1.4 (2014-09-09)


#### Bug Fixes

* **bower:** add reference to CSS for bower; Fix #502 ([d3aaf66e](git@github.com:rackerlabs/encore-ui/commit/d3aaf66ef9197513fc8a218a0b8f4e9ea6070461))


<a name="1.1.3"></a>
### 1.1.3 (2014-08-29)


#### Bug Fixes

* **bower:** remove all versions from filepaths; Fix #494 ([71380378](git@github.com:rackerlabs/encore-ui/commit/71380378d83453f2690fe8139ca5acd293d473d1))
* **rxApp:**
  * Have `isActive` compare chunks of URL ([ae9d51e7](git@github.com:rackerlabs/encore-ui/commit/ae9d51e7dad18346ad8ed42326d6a4ca08f7faa3))
  * hide page titles if not present; Fix #485 ([91d23def](git@github.com:rackerlabs/encore-ui/commit/91d23def391d0eda0c4353adbd15fa90a1139a10))


<a name="1.1.2"></a>
### 1.1.2 (2014-08-27)


#### Bug Fixes

* **rxApp:** Fix #446; demo app nav not highligting when active ([8b1913a1](git@github.com:rackerlabs/encore-ui/commit/8b1913a1245422c5c94c85b8bfaa2554a624c21e))


<a name="1.1.1"></a>
### 1.1.1 (2014-08-26)


#### Features

* **rxBreadcrumbsSvc:** Add a `setHome` method ([41981a66](git@github.com:rackerlabs/encore-ui/commit/41981a66b8a38124a67c81e2a94e893c98108eac), closes [#231](git@github.com:rackerlabs/encore-ui/issues/231))
* **rxFeedback:** Custom sendFeedback functions. ([7fda7704](git@github.com:rackerlabs/encore-ui/commit/7fda7704b04875455ca4516a65c4b6b255491884))


<a name="1.1.0"></a>
## 1.1.0 (2014-08-25)


#### Bug Fixes

* **hotkeys:** changed `ctrl+h` to `h` to avoid FF conflict; Fix #462 ([7f139344](git@github.com:rackerlabs/encore-ui/commit/7f139344d859065e2c6b96ee338aad62eff4fd55))
* **rxApp:**
  * Grammar fix :( ([dc6820f7](git@github.com:rackerlabs/encore-ui/commit/dc6820f7ae04b110e58afbfaec89fd3d0765771f))
  * Addresses issue #464 / EN-1160 ([05ec363f](git@github.com:rackerlabs/encore-ui/commit/05ec363fb14dadeae78ecc2c566b06ab3f87af5c))


#### Features

* **accountNumber:** Add account number to Account nav listing ([7c7f679a](git@github.com:rackerlabs/encore-ui/commit/7c7f679a398fb15d760a8c4fd49670d612ae05f2), closes [#474](git@github.com:rackerlabs/encore-ui/issues/474))
* **rxButton:** Add a `disable` attribute ([8dad3865](git@github.com:rackerlabs/encore-ui/commit/8dad386518007111a782d24936e3370f3f9e5d10), closes [#444](git@github.com:rackerlabs/encore-ui/issues/444))


<a name="1.0.8"></a>
### 1.0.8 (2014-08-18)


<a name="1.0.7"></a>
### 1.0.7 (2014-08-15)


#### Bug Fixes

* **rxBreadCrumb:** removed unnecessary expression from template ([070f5b21](git@github.com:rackerlabs/encore-ui/commit/070f5b213290786fad4a43dfb7a7ee7f83a41029), closes [#448](git@github.com:rackerlabs/encore-ui/issues/448))
* **rxCapitalize:** Don't fail on non-string inputs ([b14a2c7f](git@github.com:rackerlabs/encore-ui/commit/b14a2c7f835f96bcdeceaf9e9b1a5f683bf2926c), closes [#454](git@github.com:rackerlabs/encore-ui/issues/454))
* **rxFeedbackSvc:** setEndpoint wasn't updating the api attribute ([6597a0d6](git@github.com:rackerlabs/encore-ui/commit/6597a0d6ebdb584b83c086256c7ef1d74cd8f750), closes [#308](git@github.com:rackerlabs/encore-ui/issues/308))
* **rxForm:** Ensure strings come out of `getContent` ([f8b49bd4](git@github.com:rackerlabs/encore-ui/commit/f8b49bd40c27b370ed392fd6af6a2dffc0f7b372), closes [#294](git@github.com:rackerlabs/encore-ui/issues/294))
* **rxPage:** Ensure document title updates if `scope.title` changes ([fbfcee00](git@github.com:rackerlabs/encore-ui/commit/fbfcee00b0e91416da60d65d81abba47daea4838), closes [#447](git@github.com:rackerlabs/encore-ui/issues/447))


#### Features

* **sourcemap:** Add a CSS source map for the demo page ([bbed39db](git@github.com:rackerlabs/encore-ui/commit/bbed39dbdea8d0de0526f9d2f1ebd257bf5382fb), closes [#158](git@github.com:rackerlabs/encore-ui/issues/158))


<a name="1.0.6"></a>
### 1.0.6 (2014-08-12)


#### Bug Fixes

* **menu:**
  * Fix logic to normalize all URLs further ([e48ec132](git@github.com:rackerlabs/encore-ui/commit/e48ec132e97f4f6d1503c3c03dd69f6138ce1643))
  * Fix issues with PR based on comments ([727a0a43](git@github.com:rackerlabs/encore-ui/commit/727a0a430edadab0226b8c3c565a19ae6d79a154))
  * Update active menu determination logic ([d3cfed99](git@github.com:rackerlabs/encore-ui/commit/d3cfed996893108cc2ad9d039ac67afd181fbe18))


<a name="1.0.5"></a>
### 1.0.5 (2014-08-08)


#### Features

* **rxActionMenu:** Action menu cog (originally from Cloud Atlas) ([0c634867](git@github.com:rackerlabs/encore-ui/commit/0c634867fa94e0f978a0853b49f9c8f187f9ba78), closes [#147](git@github.com:rackerlabs/encore-ui/issues/147))
* **rxStatus:**
  * Allow repeat and timeout attrs to be overwritten ([a889461a](git@github.com:rackerlabs/encore-ui/commit/a889461a7e8419f3d0f387cca24f8971239b08ee))
  * Allow repeat and timeout attrs to be overwritten ([15842ba1](git@github.com:rackerlabs/encore-ui/commit/15842ba1abd47fb265fa17f4d60b40a343f7c95d))
  * Integrated klamping feedback ([5a2ee71f](git@github.com:rackerlabs/encore-ui/commit/5a2ee71f0e8ed67c1692ed1aeb1ac8e15db05e59))
  * attr edit for success/error banners; Resolves #420 ([bc7a1bc8](git@github.com:rackerlabs/encore-ui/commit/bc7a1bc8dadbd88dc4c375977b255e054731a285))


<a name="1.0.4"></a>
### 1.0.4 (2014-08-05)


#### Bug Fixes

* **travis:**
  * clean up gh-pr-wraith ([a23b9ef6](git@github.com:rackerlabs/encore-ui/commit/a23b9ef69de9fd348000a96cd1985d0d7dcb4511))
  * oops, should check that the PR is not false ([59844c62](git@github.com:rackerlabs/encore-ui/commit/59844c6286d464a4965c2212044b4c37eb654be5))


#### Features

* **rxLogout:** adding rxLogout component back in; Fix #416 ([e1f6683a](git@github.com:rackerlabs/encore-ui/commit/e1f6683a6041168a539b873ddaa75a364ae90fee))
* **travis:**
  * script to add wraith comment to PR ([a3cc5e10](git@github.com:rackerlabs/encore-ui/commit/a3cc5e104261525a2404b3a989edf9b3b3ea7cda))
  * post wraith results to CDN ([13d4585a](git@github.com:rackerlabs/encore-ui/commit/13d4585af0eae956062436038a979d83754a4803))


<a name="1.0.3"></a>
### 1.0.3 (2014-08-01)


#### Bug Fixes

* **menu:** Directive not needed for child element ([fc3799fb](git@github.com:rackerlabs/encore-ui/commit/fc3799fb66057a9e3b8d6d6769e409bdef1944af))
* **travis:**
  * pin down mocha/protractor versions ([f6b2737a](git@github.com:rackerlabs/encore-ui/commit/f6b2737a81134b11cec4a8abf9736435701afa80))
  * temp commenting out CDN deploy for later replacement ([34f004a9](git@github.com:rackerlabs/encore-ui/commit/34f004a980f7e5950b089a82ce134d438f9d025a))


#### Features

* **rxNav:** Encore Cloud available in all environments ([685777b0](git@github.com:rackerlabs/encore-ui/commit/685777b0848662a192f2765287da5ea6df0b0ec9))


<a name="1.0.2"></a>
### 1.0.2 (2014-07-25)


#### Bug Fixes

* **rxNotify:** Auto-dismiss with $interval. ([746b75d6](git@github.com:rackerlabs/encore-ui/commit/746b75d624ce87e19124a839ff6bd54006dd7205))
* **rxSpinner:** added param docs, & test ([7e7f9118](git@github.com:rackerlabs/encore-ui/commit/7e7f9118da55384736c037257796b7957346acfd))


#### Features

* **rxModalActionForm:** Usage of rx-spinner for isLoading ([e50ff9f2](git@github.com:rackerlabs/encore-ui/commit/e50ff9f26eee2784d7519abf1119fc2c03d5fa94))
* **rxSpinner:**
  * Add test for color setting ([9ec8d8ca](git@github.com:rackerlabs/encore-ui/commit/9ec8d8ca9201696d80708bd500c5fe475f34645b))
  * Allow definition of color via attribute of directive ([5d63fa48](git@github.com:rackerlabs/encore-ui/commit/5d63fa4880f7ee4fed93c2f0099422aa1f28775b))
  * Dark color ([c49dc7d9](git@github.com:rackerlabs/encore-ui/commit/c49dc7d9f1deeb52f815b85365fad9fab70902d7))


<a name="1.0.1"></a>
### 1.0.1 (2014-07-24)


#### Bug Fixes

* **docs:** Remove unnecessary initialization ([d2dbf442](git@github.com:rackerlabs/encore-ui/commit/d2dbf442306fe996ea741d13b9db5a999b9ddb04))
* **encoreNav:**
  * prepended account billing keys with account ([0307ca7d](git@github.com:rackerlabs/encore-ui/commit/0307ca7dc64aadfcba7ab0d5f979c5182480a8b8))
  * Update to the keys in menu items ([920eb0a7](git@github.com:rackerlabs/encore-ui/commit/920eb0a7488705b9521fb91092a105d42d1eb187))
* **readme:** setLoading() results in { loading: true } ([810e8fd5](git@github.com:rackerlabs/encore-ui/commit/810e8fd5a76ccb0a43beca532322ed933647ca57))
* **rxFormOptionTable:** Fix checkboxes with `ngTrueValue` ([3df66e35](git@github.com:rackerlabs/encore-ui/commit/3df66e35b9d0c0764a2d87a0a6c5c395098d2c44), closes [#408](git@github.com:rackerlabs/encore-ui/issues/408))
* **rxStatusSvc:**
  * Correct spelling. ([7557d27e](git@github.com:rackerlabs/encore-ui/commit/7557d27e9b5417dde5c5144126610979fdb3e3a4))
  * Remove copied dir. ([09a81627](git@github.com:rackerlabs/encore-ui/commit/09a81627239e2d1544f1564ed33a575c091f0e5e))
* **style:** No need to check for emptiness using functions ([282a41d4](git@github.com:rackerlabs/encore-ui/commit/282a41d415bb1b8b0e389a707f083d6fcca5adb4))


#### Features

* **rxStatus:**
  * Allow a $resource prop to auto dismiss on $resolved ([09f0a26b](git@github.com:rackerlabs/encore-ui/commit/09f0a26b4029549df4ff0ad13854e6bfb0e2b6ef))
  * Switch from _merge to _defaults ([a525f6a2](git@github.com:rackerlabs/encore-ui/commit/a525f6a26c7d3fa3fef10994033e21f3e0ca0305))
* **rxStatusSvc:** Wrapper for rxNotify. ([cbcfd9aa](git@github.com:rackerlabs/encore-ui/commit/cbcfd9aa63c15679a53ff281eb5c8bcebadb7b96))


<a name="1.0.0"></a>
## 1.0.0 (2014-07-21)


#### Bug Fixes

* **grunt:**
  * now replaces prerelease versions ([481ce34d](git@github.com:rackerlabs/encore-ui/commit/481ce34deff7b436c3f839b9d6420297df4d074d))
  * allow -x prerelease versions in bower ([f61c71d7](git@github.com:rackerlabs/encore-ui/commit/f61c71d78342c38f4901c59c0b72884373f1af17))
* **rxForm:** add dynamic label field id integration ([53f4301b](git@github.com:rackerlabs/encore-ui/commit/53f4301bf056642dbaacf9633ca2bee0b0ed6790))


#### Features

* **tabs:** added styles/demo for angular-ui tabs; close #8 ([5ee97447](git@github.com:rackerlabs/encore-ui/commit/5ee97447d0ec5b6f5d33d62298d282c7c504fb7e))


#### Breaking Changes

* This removes the default 'ol' styles for modal forms.
To keep the decimal list look, add a 'list' class to the `<ol>`
 ([df3cd452](git@github.com:rackerlabs/encore-ui/commit/df3cd452bffdf166ea684ac030f6639db716873b))
* This change includes an overhaul of the button styles.
**Removes the 'primary', 'button-blue', and 'button-green' styles**
- Default button color remains blue.
- Added new 'button-positive' class for green button and 'button-negative' class for red button.
- Moved all button styles into 'rxButton' directory for consistency
 ([d5fe2995](git@github.com:rackerlabs/encore-ui/commit/d5fe2995cf08fbbfd7d18357646755428e37eada))
* While no visual style changes are intended, due to the
nature of switching from floats to flexbox, it's likely that the visual
style of form fields will be altered, especially if custom css has been
added to the app.
 ([f288946b](git@github.com:rackerlabs/encore-ui/commit/f288946b8a4fe3a4fa5f06a9a8829a03238f0733))
* The following deprecated components have been removed:
 - rxFormInput
 - rxFormSelect
 - rxFormRadio
 - rxNav
 - rxProductResources
 - rxDropdown
 - rxRelatedMenu
 - rxLogout
 ([d4a71875](git@github.com:rackerlabs/encore-ui/commit/d4a718755c77e673bc56eb3d2b044834938bb147))
* Because this impacts the layout/display of input and select fields,
it is recommended that a quick sanity check of forms in apps is done to ensure the
design still handles well.
 ([7a26a752](git@github.com:rackerlabs/encore-ui/commit/7a26a752eda07a5510c243b40db169f04c2944c7))

 <a name="0.13.2"></a>
 ### 0.13.2 (2014-07-21)


 #### Bug Fixes

 * **interceptor:** URL encode to maintain params ([c5d3dffc](git@github.com:rackerlabs/encore-ui/commit/c5d3dffc6cf9607c9bd1f134f6261afbb71249e6))


 #### Features

 * **encoreNav:** Billing & Support Svc under account ([83af641d](git@github.com:rackerlabs/encore-ui/commit/83af641dcc3e74582dbb1978480acacf9b131b06))

 <a name="0.13.1"></a>
 ### 0.13.1 (2014-07-17)


 #### Features

 * **Images:** EN-1051 Add Images to left nav for encore-cloud-ui ([b0febd71](git@github.com:rackerlabs/encore-ui/commit/b0febd71664a939739b35657782dbf5f9bd07f59))

<a name="0.13.0"></a>
## 0.13.0 (2014-07-15)


#### Features

* **rxBillingSearch:** URL and placeholder update for account fetch. ([7073992e](git@github.com:rackerlabs/encore-ui/commit/7073992eac071167d3d5cab98ce5fb57769a4be3))

<a name="0.12.5"></a>
### 0.12.5 (2014-07-10)


#### Bug Fixes

* **rxForm:** Fixed a bug for rxFormOptionTable radio required attr ([4a890de1](git@github.com:rackerlabs/encore-ui/commit/4a890de1e17bf547acebc4ab27cd22cfc8036c5c))
* **rxPermission:** using .map/.trim explicitly replacing the regex ([bf49fc5b](git@github.com:rackerlabs/encore-ui/commit/bf49fc5bcef014c402709928ef253be3714a8006))


#### Features

* **rxPermission:** add ability to match against multiple roles ([acf0acf5](git@github.com:rackerlabs/encore-ui/commit/acf0acf5e11379b789522b2a6003245776641ba0))


<a name="0.12.4"></a>
### 0.12.4 (2014-07-03)


#### Features

* **rxNotify:** add ability to make notifications not duplicate ([a340b7e6](git@github.com:rackerlabs/encore-ui/commit/a340b7e69333104617a0847398713ccda235bcc8))


<a name="0.12.3"></a>
### 0.12.3 (2014-07-01)


#### Bug Fixes

* **docs:**
  * Integrate code review by klamping ([62f3a88f](git@github.com:rackerlabs/encore-ui/commit/62f3a88f600f53909f4d548da772d7f0155fc67e))
  * Integrate code review by klamping ([d2281b4f](git@github.com:rackerlabs/encore-ui/commit/d2281b4f9da11751c3fecf0bfc085069d528f858))
  * Styled example CSS; Resolves #151 ([e8325a1a](git@github.com:rackerlabs/encore-ui/commit/e8325a1a63c3a1d1741a2e4b2342f3c4407d1765))
* **rxNotify:** fix test to check for "to.not.throw(Error" ([2010475f](git@github.com:rackerlabs/encore-ui/commit/2010475f8b5da0fd39bb9b32c1c83be22b51bdac))
* **travis:** switch travis to local selenium ([a453a22b](git@github.com:rackerlabs/encore-ui/commit/a453a22b379259fa4714e71307025ad765f75086))


#### Features

* **rxFormOptionTable:** Optional "empty" message for table ([96b60363](git@github.com:rackerlabs/encore-ui/commit/96b603638ec850fe5b3ef0d5b5d445512816e117))
* **rxNotify:**
  * Added more checks to test and separated it on its own ([0dad7555](git@github.com:rackerlabs/encore-ui/commit/0dad75554fa6fda29d99ebc81ceab0b2f8ea3405))
  * Adding test for non existent stack clear ([fad310cc](git@github.com:rackerlabs/encore-ui/commit/fad310ccf36fc03dc117f53b22f2c94b483e26c0))
  * check the stack exists before clearing it ([01cdb921](git@github.com:rackerlabs/encore-ui/commit/01cdb9213cca7fb9ae501348051e6431930960ff))


<a name="0.12.2"></a>
### 0.12.2 (2014-06-25)


#### Bug Fixes

* **docs:**
  * Flesh out CSS/Markup documentation for rxNotify ([0a844216](git@github.com:rackerlabs/encore-ui/commit/0a844216f529953d22f194df9f982e6f1f530e46))
  * Flesh out CSS/Markup documentation for rxPaginate ([1e739dc8](git@github.com:rackerlabs/encore-ui/commit/1e739dc81303a476c3026651d0bc7e8c5b58d164))
* **rxAppSearch:** fixed redirect to use $window.location ([7702ba74](git@github.com:rackerlabs/encore-ui/commit/7702ba744265b5730f1749d04d0d45baa1bd96d9))


<a name="0.12.1"></a>
### 0.12.1 (2014-06-20)


#### Bug Fixes

* **docs:** Added example for rxButton, fixed code block for rxForm ([6a56d18e](git@github.com:rackerlabs/encore-ui/commit/6a56d18e6b40dc9b0fa2943a9145049965b7e7ad))
* **grunt:** getting-started version was not being committed ([f7536e4c](git@github.com:rackerlabs/encore-ui/commit/f7536e4cbfb9e38de8dfb6e4daca95fdbcc73803))
* **rxMenu:** updated billing menu to behave more like cloud menu ([2c209f31](git@github.com:rackerlabs/encore-ui/commit/2c209f31e8cdc85aefc21376162a1177b0be2e83))


#### Features

* **docs:** Added docs for rxButton, rxForm, deprecated rxNav in docs ([68ee56a7](git@github.com:rackerlabs/encore-ui/commit/68ee56a7e5853dcdf144da5692a93e8999b9528f))
* **rxBillingSearch:** The beginnings ([ece77d2a](git@github.com:rackerlabs/encore-ui/commit/ece77d2a5b1e220ca89fec9d1083ae99ac838fa5))


<a name="0.12.0"></a>
## 0.12.0 (2014-06-18)


#### Bug Fixes

* **docs:**
  * copy edit ([b620f68a](git@github.com:rackerlabs/encore-ui/commit/b620f68a5d211d1b8335fb103b12f554611dd2d4))
  * Integrated klamping feedback for rxApp ([f7b37c57](git@github.com:rackerlabs/encore-ui/commit/f7b37c57a18a63844492cafabebce298bbb2bdd4))
* **rxApp:**
  * up font weight from 200 -> 300; fix #344 ([688ac4c6](git@github.com:rackerlabs/encore-ui/commit/688ac4c666fc9dbdae0bee909473e83cf7fa758b))
  * Incorrect visibility for EncoreCloud ([b3739822](git@github.com:rackerlabs/encore-ui/commit/b3739822585b6f620d1dd258f5a9cf336cdb9fde))
* **styleguide:** include final CSS in examples ([73a2fce3](git@github.com:rackerlabs/encore-ui/commit/73a2fce356e04f9385823cbf17bc2204008485df))


#### Features

* **docs:**
  * Add docs for rxBreadcrumbs ([873b19d9](git@github.com:rackerlabs/encore-ui/commit/873b19d9dc1ef9ea39af0e033665bced737a4634))
  * First pass of common and rxApp CSS examples ([cf340a12](git@github.com:rackerlabs/encore-ui/commit/cf340a1287e12cd452543cbb45435360ca388265))
* **hotkeys:** bring in angular-hotkeys ([ac0578fb](git@github.com:rackerlabs/encore-ui/commit/ac0578fb75d8b72eae468307e44bc482524cc6a5))


<a name="0.11.4"></a>
### 0.11.4 (2014-06-13)


#### Bug Fixes

* **docs:** Fixed a typo in the rxNotify docs ([99cd481a](git@github.com:rackerlabs/encore-ui/commit/99cd481a011a154ea2b38e6afbf663a4d6f2ae5b))
* **styleguide:**
  * have ngdocs and styleguide build on server start ([6eff880e](git@github.com:rackerlabs/encore-ui/commit/6eff880e93accce24b30c8808fcd37e5d0d953d3))
  * fixes #337 #338 #339; builds from LESS files ([7d4c4a05](git@github.com:rackerlabs/encore-ui/commit/7d4c4a05ac71739007f04336986b9ceaee75619d))


#### Features

* **rxFeedbackSvc:** Fallback opens new window ([4603bdff](git@github.com:rackerlabs/encore-ui/commit/4603bdff62d7e61e2d77b51cb1ddbbb7b2f481ce))


<a name="0.11.3"></a>
### 0.11.3 (2014-06-12)


#### Features

* **rxFavicon:** close #310; specify environment-based favicons ([6b7f5e7d](git@github.com:rackerlabs/encore-ui/commit/6b7f5e7daf8fa9bf1e0ed9a6fa55d58a972613a2))


<a name="0.11.2"></a>
### 0.11.2 (2014-06-10)

#### Bug Fixes

* **rxApp:** Fix hrefs and remove visibility. ([bb34c586](git@github.com:rackerlabs/encore-ui/commit/bb34c5864f940cdadacd7e2045ac573e25d916f1))


<a name="0.11.1"></a>
### 0.11.1 (2014-06-10)

#### Bug Fixes

* **rxAccountSearch:** Fixes weird lodash template bug ([5aea0078](git@github.com:rackerlabs/encore-ui/commit/5aea00785dc082230313f3810d3b21660ee9f90f))

<a name="0.11.0"></a>
## 0.11.0 (2014-06-09)

#### Features

* **rxApp:** Migrate from en.core to encore ([306afda3](git@github.com:rackerlabs/encore-ui/commit/306afda32be7e0187ce1e9ce2da6fb40e275fd2f))
* **rxAppSearch:** Add ng-pattern support ([5cc6182d](git@github.com:rackerlabs/encore-ui/commit/5cc6182d17d250becb288172fcb9b67ddef2ca1a))


#### Breaking Changes

* URLs include TLDs will no longer match
any rxEnvironments.

AFTER:
Only available environments are "unified", "unified-preprod",
"unified-prod" and "local" ([306afda3](git@github.com:rackerlabs/encore-ui/commit/306afda32be7e0187ce1e9ce2da6fb40e275fd2f))

<a name="0.10.7"></a>
### 0.10.7 (2014-06-05)


#### Bug Fixes

* **rxApp:** Ticketing Navigation now Visible Always ([e253dbf7](git@github.com:rackerlabs/encore-ui/commit/e253dbf7e4bf2446617bc489ecff06b0d0d002a1))


#### Features

* **rxDiskSize:** Allow the unit to be specified ([8331e5c3](git@github.com:rackerlabs/encore-ui/commit/8331e5c34204564812f6c3028544b592ff0a7edb))
* **rxFeedback:** Build out rxFeedback component ([c5fd407a](git@github.com:rackerlabs/encore-ui/commit/c5fd407a9966d902a17499667c01767a9010848c))


<a name="0.10.6"></a>
### 0.10.6 (2014-05-30)


#### Bug Fixes

* **rxAccountSearch:** Made account search work while in other apps ([d938a675](git@github.com:rackerlabs/encore-ui/commit/d938a6751e5a6a0410165f7d250b0e82ba2a30b3))
* **ticketing:** Fixing URLs/Routes for new Ticketing Server ([f73887df](git@github.com:rackerlabs/encore-ui/commit/f73887df5246a9ee68209d28cdf532de5fb48239))


<a name="0.10.5"></a>
### 0.10.5 (2014-05-23)


#### Bug Fixes

* **rxModalAction:** Moved template inside test, rephrased test msg ([f1aa9297](git@github.com:rackerlabs/encore-ui/commit/f1aa92978bace7fcec95e08c54785df6711f7bbb))
* **rxUnauthorizedInterceptor:** Logout users on 401 ([84ea1ba9](git@github.com:rackerlabs/encore-ui/commit/84ea1ba9097e48c696624d1fd28854e50dc5780b))


#### Features

* **rxModalAction:**
  * Unit Test for overriding controller ([13eff992](git@github.com:rackerlabs/encore-ui/commit/13eff992ce3795d3d05c642b09eb0635a784ceab))
  * Ability to override ui.bootstrap modal config ([57d05261](git@github.com:rackerlabs/encore-ui/commit/57d05261244ed4bae83efa45997ebe2b34310907))
* **rxToggle:** closes #160; component for property toggling ([5a3bf5aa](git@github.com:rackerlabs/encore-ui/commit/5a3bf5aa9726db87a7db703b3a71779457e8b258))


<a name="0.10.4"></a>
### 0.10.4 (2014-05-20)


#### Bug Fixes

* **test:** simplified rxApp isCollapsible ([979049c2](git@github.com:rackerlabs/encore-ui/commit/979049c29822e67f96e6630518e48987718dc560))


#### Features

* **rxNotify:** resolves #259; allow loading msg to be optional ([6eb25c1c](git@github.com:rackerlabs/encore-ui/commit/6eb25c1c80e2e8f136e79806b21b647c36f65ea7))
* **rxTypeahead:** new component based on angular-ui ([b0d23592](git@github.com:rackerlabs/encore-ui/commit/b0d23592c061f371f4cfd3a999b36554020153da))


<a name="0.10.3"></a>
### 0.10.3 (2014-05-19)


<a name="0.10.2"></a>
### 0.10.2 (2014-05-16)


#### Features

* **rxApp:** Updated account search to include names and ids ([0e0bdfe0](git@github.com:rackerlabs/encore-ui/commit/0e0bdfe09fde181e8e34e8f677956018d98ccf19))


<a name="0.10.1"></a>
### 0.10.1 (2014-05-16)


#### Bug Fixes

* **rxApp:**
  * set nav in run function ([1611dbf2](git@github.com:rackerlabs/encore-ui/commit/1611dbf2c94005dbe5892191304ec1904991e6b9))
  * set nav in run function ([3f23bb0c](git@github.com:rackerlabs/encore-ui/commit/3f23bb0c1c5dfaa7b894d67cc609b5b8d8009c1a))


#### Features

* **rxModalAction:** added close `x` to top right ([762ec945](git@github.com:rackerlabs/encore-ui/commit/762ec9454e879519a15becfcfe1f25fffe1408a4))
* **styles:** added modal transition; style cleanup; ([3e24c655](git@github.com:rackerlabs/encore-ui/commit/3e24c6550e7e696fa2762e90767e25e1be7ff46f))


<a name="0.10.0"></a>
## 0.10.0 (2014-05-14)


#### Bug Fixes

* **rxApp:**
  * #251 page title popup ([4709f81e](git@github.com:rackerlabs/encore-ui/commit/4709f81e31f0a9ea3e8086870a3339c9bdf36f16))
  * use replace so that title attribute is removed (#251) ([159de394](git@github.com:rackerlabs/encore-ui/commit/159de39401a4de193df4e72f0c51aed1196bdb40))
* **rxModalForm:** #256 prevent title popup ([6208f339](git@github.com:rackerlabs/encore-ui/commit/6208f339112673beb570708fab21a7b817096266))
* **rxSortableColumn:** user proper ID to pass function to scope ([894805c9](git@github.com:rackerlabs/encore-ui/commit/894805c9ec9be3af24e5d55399dede92aba111e8))


#### Features

* **addNetworks:** Add Networks item to Cloud menu ([62ce8a19](git@github.com:rackerlabs/encore-ui/commit/62ce8a19e34d0d085b557c70dc5b74a7464babea))
* **rxApp:** updated design of collapse button ([99d4909f](git@github.com:rackerlabs/encore-ui/commit/99d4909fc0729a717ab109bef898183c630b39fc))
* **rxForm:** added new rx-form-fieldset directive ([d87880be](git@github.com:rackerlabs/encore-ui/commit/d87880be47b2f01843486456255b4d185b86bcb8))


#### Breaking Changes

* The sortMethod of rxSortableColumn was not properly
passing the method to the `scope` with a `&`, but was using a `=`, which
should only be used for two-way bindings.

To migrate the code, follow the example below:

BEFORE:

<rx-sortable-column
    sort-method="sortCol"
    sort-property="name"
    predicate="sort.predicate"
    reverse="sort.reverse">

AFTER:

<rx-sortable-column
    sort-method="sortCol(property)"
    sort-property="name"
    predicate="sort.predicate"
    reverse="sort.reverse">

The method you pass will *always* take `property` as the argument
when assigning it to `sort-method`.

tl;dr: Change every `sort-method="foo"` assignment to
`sort-method="foo(property)"`
 ([894805c9](git@github.com:rackerlabs/encore-ui/commit/894805c9ec9be3af24e5d55399dede92aba111e8))


<a name="0.9.2"></a>
### 0.9.2 (2014-05-13)


#### Bug Fixes

* **rxApp:**
  * Removed unused scope variable in rxAtlasSearch ([168f5d5c](git@github.com:rackerlabs/encore-ui/commit/168f5d5c302ffedacfa5c9e5a2353f923663afee))
  * Fixed merge conflict in menu ([0cbb82d8](git@github.com:rackerlabs/encore-ui/commit/0cbb82d8a3c37d75cfe380b062f34062859307d4))
  * Removed unused variable ([585224da](git@github.com:rackerlabs/encore-ui/commit/585224da376d573007bf9498c56809ce75722cc0))
  * Fixed jshint errors with formatting ([ce9d80c4](git@github.com:rackerlabs/encore-ui/commit/ce9d80c4965da1052ac478c91e35d9081d11e062))
  * Per discussion, updated menu to be more intuitive ([e3cf42a4](git@github.com:rackerlabs/encore-ui/commit/e3cf42a475b4302d28a7134c5de2b9742c78ebf4))
  * Search field will not redirect without value ([ff87afff](git@github.com:rackerlabs/encore-ui/commit/ff87afff6677f75836d6b1d3316fe49491fab474))
  * Search field will not redirect without value ([1fe9a78e](git@github.com:rackerlabs/encore-ui/commit/1fe9a78edf64f5a657a96538a366b696f45eb42a))
  * Fixed jscs errors in rxApp ([09aa7114](git@github.com:rackerlabs/encore-ui/commit/09aa7114859f86a198b76b08e875681a5498e423))
  * Fixed jscs errors in rxApp ([161dcd76](git@github.com:rackerlabs/encore-ui/commit/161dcd76d9344e5e5687f1334b9e83de03092e62))
* **rxSortableColumn:** Typo in the visibility expression ([29715292](git@github.com:rackerlabs/encore-ui/commit/29715292355a3001291767510fab533ddfc87f9d))


#### Features

* **rxApp:** Added US only account search to rxApp. ([1cd7ff7f](git@github.com:rackerlabs/encore-ui/commit/1cd7ff7f25186c5d6259d0ab6554f17b272a9d2a))


<a name="0.9.1"></a>
### 0.9.1 (2014-05-12)


#### Features

* **rxAge:** Added the ability to adjust verbosity ([3264c877](git@github.com:rackerlabs/encore-ui/commit/3264c877e041d181c43f2d34d5e69f2260166b14))


<a name="0.9.0"></a>
## 0.9.0 (2014-05-08)


#### Bug Fixes

* **rxNotify:** change error icon to avoid UX issue ([11facc8f](git@github.com:rackerlabs/encore-ui/commit/11facc8f804b92f0752abf3dcd8a89728d31b8fa))
* **rxUnauthorizedInterceptor:** Redirect back to originator ([61fe1a30](git@github.com:rackerlabs/encore-ui/commit/61fe1a30c29e967b30444f56ac8422c01d568b3a))


#### Features

* **rxApp:**
  * switch rxAppRoutes to service ([1c29cf73](git@github.com:rackerlabs/encore-ui/commit/1c29cf735f63eb1880d457cf1d1861a41ef7a35a))
  * expose appRoutes via rootScope ([800f225b](git@github.com:rackerlabs/encore-ui/commit/800f225b74bf479bfd68442a794b1aaf016c3e6f))


#### Breaking Changes

* Creation and editing of menus for rxApp has undergone major changes. See [PR #223](https://github.com/rackerlabs/encore-ui/pull/233) for details
 ([800f225b](git@github.com:rackerlabs/encore-ui/commit/800f225b74bf479bfd68442a794b1aaf016c3e6f))


<a name="0.8.4"></a>
### 0.8.4 (2014-05-07)


#### Bug Fixes

* **rxSession:**
  * Updates per feedback and added unit test ([96d7ef9e](git@github.com:rackerlabs/encore-ui/commit/96d7ef9ea4091fcb222bfb51a340b30d99c8cb3d))
  * Updated assignment per feedback on PR ([aa8bc09e](git@github.com:rackerlabs/encore-ui/commit/aa8bc09ee8a88f7aa3ca3813cb5107838f44c882))
  * renamed variable per feedback ([51311b39](git@github.com:rackerlabs/encore-ui/commit/51311b3918f8e9ada8b036f8526eb08042ff47b0))


#### Features

* **demo:** move to single-component view ([f322da44](git@github.com:rackerlabs/encore-ui/commit/f322da44ada5b968b53a9e96abc1154dfa46e36a))
* **rxSession:** Added features to get user info ([14707fc7](git@github.com:rackerlabs/encore-ui/commit/14707fc795c49a5c52f072e24dfea5dc489382a4))


<a name="0.8.3"></a>
### 0.8.3 (2014-05-05)


#### Bug Fixes

* **rxLogout:** Added redirect to /login on logoff ([6833c1fb](git@github.com:rackerlabs/encore-ui/commit/6833c1fb3588577a2f872547ff7ac7282bdcc993))


#### Features

* **rxApp:** added getIndexByKey and setRouteByKey functions ([6c4ab327](git@github.com:rackerlabs/encore-ui/commit/6c4ab3276e25d047ac5efd0df8ff653e0deb4144))
* **rxFormOptionTable:** Add required attribute ([646e8755](git@github.com:rackerlabs/encore-ui/commit/646e8755c4eb1922a3d09334a2d7a41477452022))


<a name="0.8.2"></a>
### 0.8.2 (2014-05-02)


#### Bug Fixes

* **rxApp:** add Roboto font back in ([a5359632](git@github.com:rackerlabs/encore-ui/commit/a5359632d018e2f0548b789da247f390b57ee1e7))


<a name="0.8.1"></a>
### 0.8.1 (2014-05-01)


#### Bug Fixes

* **rxEnvironment:** issue 185; gracefully fail environment undefined; ([643ba7da](git@github.com:rackerlabs/encore-ui/commit/643ba7dac7e7b2d7055fc097aa85324a99f1bd92))


<a name="0.8.0"></a>
## 0.8.0 (2014-04-29)


#### Bug Fixes

* **rxIdentity:** Updated proxy to point to /api/identity ([7cdd1d39](git@github.com:rackerlabs/encore-ui/commit/7cdd1d39a0e6e5b64cc791ef7a5631197fb1326e))
* **rxPermission:** Fixed test which referenced refactored method ([0af5ee3b](git@github.com:rackerlabs/encore-ui/commit/0af5ee3b5f4dc9fffa6f2c6476fc849d528e3807))
* **rxSession:** Renamed method to logout to work with rxApp ([e2d1dfd4](git@github.com:rackerlabs/encore-ui/commit/e2d1dfd49d63f7653c1a6041bb2d44cf63127b77))
* **rxTokenInterceptor:** Adding return statement for the config ([fe2cea21](git@github.com:rackerlabs/encore-ui/commit/fe2cea21298df84f619c58cd546b44d088ca06e8))


#### Features

* **rxEnvironement:** added new "unified" environment ([17bed908](git@github.com:rackerlabs/encore-ui/commit/17bed908810e416bba883137769f4939c45ed986))


#### Breaking Changes

* Session.logoff() changed to Session.logout()
 ([0af5ee3b](git@github.com:rackerlabs/encore-ui/commit/0af5ee3b5f4dc9fffa6f2c6476fc849d528e3807))


<a name="0.7.8"></a>
### 0.7.8 (2014-04-28)


#### Bug Fixes

* **rxApp:** Made URL isActive work with Query Strings ([78eeaa7d](git@github.com:rackerlabs/encore-ui/commit/78eeaa7d7868d8ac827d61b159258922fa17de14))


<a name="0.7.7"></a>
### 0.7.7 (2014-04-25)


#### Bug Fixes

* **rxApp:**
  * changed TQ nav ([9b3763b6](git@github.com:rackerlabs/encore-ui/commit/9b3763b6927763b4e413a6adbd82e36670765e10))
  * added clear classes to demo pages ([f554dc05](git@github.com:rackerlabs/encore-ui/commit/f554dc05150558668820879a4444c2c2b5dd5e48))


#### Features

* **rxApp:** added rxTicketSearch; clear classes; LBaaS; ([6dd3f711](git@github.com:rackerlabs/encore-ui/commit/6dd3f7119f263e5b2a2c87e36fc6e048ba79df67))
* **rxTokenInjector:** Simple $http injectors for auth and api calls. ([46b9d3c9](git@github.com:rackerlabs/encore-ui/commit/46b9d3c90fe199ded69f349494dedaf749f5de6e))


<a name="0.7.6"></a>
### 0.7.6 (2014-04-25)


#### Bug Fixes

* **rxApp:** changed rxAccountSearch to rxAtlasSearch ([a95733f2](git@github.com:rackerlabs/encore-ui/commit/a95733f28ad9c77591bc6af0e5c8d629efe80225))


#### Features

* **rxAppSearch:** new directive to add search to nav item ([e3612593](git@github.com:rackerlabs/encore-ui/commit/e3612593c1bba2ce4e38e822db4535d42601e251))


<a name="0.7.5"></a>
### 0.7.5 (2014-04-23)


#### Features

* **styles:** pulling over a couple of styles from cloud atlas ([34628102](git@github.com:rackerlabs/encore-ui/commit/3462810268a3d26ceb8a49af04f98b1a0188b053))


<a name="0.7.4"></a>
### 0.7.4 (2014-04-23)


#### Bug Fixes

* **rxApp:** #177 app routes not updating ([96af6a2d](git@github.com:rackerlabs/encore-ui/commit/96af6a2d94d7ef151ba3e52318c5560109464c32))


<a name="0.7.3"></a>
### 0.7.3 (2014-04-23)


<a name="0.7.2"></a>
### 0.7.2 (2014-04-22)


#### Bug Fixes

* **rxNav:** Ticket Queues Link was old Style ([5ccc3615](git@github.com:rackerlabs/encore-ui/commit/5ccc36153ca804419ffe725cadd7768fbab67ea0))


#### Features

* **rxApp:** added childHeader functionality to nav ([fec649ee](git@github.com:rackerlabs/encore-ui/commit/fec649ee5ef148673414514f4443931cf7ce73a3))


<a name="0.7.1"></a>
### 0.7.1 (2014-04-22)


#### Features

* **rxProductResources:** Add load balancers ([89fd26d4](git@github.com:rackerlabs/encore-ui/commit/89fd26d44516c7a0039a5a7a4881ad96056c488c))


<a name="0.7.0"></a>
## 0.7.0 (2014-04-21)


#### Bug Fixes

* **rxApp:**
  * fix some styling/nav in cloud atlas ([a2bd8c40](git@github.com:rackerlabs/encore-ui/commit/a2bd8c40a04af6008ea8f06f0d83819b1bb44ed3))
  * fixed paths for cloud atlas ([e0205840](git@github.com:rackerlabs/encore-ui/commit/e02058403b021e9434b08cc0ad2ce5e5fa868dbe))
* **rxAppNavItem:** catches links not defined in buildUrl ([196c515a](git@github.com:rackerlabs/encore-ui/commit/196c515a48861730c1b2341c9194ee6755fc7b7d))
* **rxModalAction:** close modal on route change #157 ([db7e0fe2](git@github.com:rackerlabs/encore-ui/commit/db7e0fe2dfb39b7ef22bef06b80558b91af53b6f))


#### Features

* **rxApp:**
  * bundle normalize.css in encore-ui.css; issue #165 ([465f00b1](git@github.com:rackerlabs/encore-ui/commit/465f00b16fceb1aeca9b1f75754e0591cb7773ff))
  * added rxnotifications and page-actions ([f30bf430](git@github.com:rackerlabs/encore-ui/commit/f30bf4300786acfa0348a48781743245bc8be660))
  * allow expand/collapse of child menus ([7b7c3502](git@github.com:rackerlabs/encore-ui/commit/7b7c35025351c1844486f6b12aed66014ab02141))


<a name="0.6.3"></a>
### 0.6.3 (2014-04-17)


<a name="0.6.2"></a>
### 0.6.2 (2014-04-17)


<a name="0.6.1"></a>
### 0.6.1 (2014-04-17)


#### Features

* **rxApp:** Add in Collapsible Flag for rxApp ([91d666d5](git@github.com:rackerlabs/encore-ui/commit/91d666d593c4af71224b75dff4215f2ca0aa8fe1))


<a name="0.6.0"></a>
## 0.6.0 (2014-04-16)


#### Bug Fixes

* **rxModalAction:** no longer destroys scope.fields on modal submit ([141f15b2](git@github.com:rackerlabs/encore-ui/commit/141f15b2d2d47ba3a94c92d3d6962eafc0e38eb9))


#### Breaking Changes

* 'fields' property no longer checks if scope.fields is already defined.
If you're defining 'fields' information inside the modal pre-hook, everything should work as normal
If you're defining it before the pre-hook (on page load), this will break. You will need to move that definition into a pre-hook function
 ([141f15b2](git@github.com:rackerlabs/encore-ui/commit/141f15b2d2d47ba3a94c92d3d6962eafc0e38eb9))


<a name="0.5.4"></a>
### 0.5.4 (2014-04-16)


#### Features

* **rxApp:** allow child nav to have visibility rules ([642f5d83](git@github.com:rackerlabs/encore-ui/commit/642f5d8341684df832a38dac9cf389de98a76198))


<a name="0.5.3"></a>
### 0.5.3 (2014-04-14)


#### Bug Fixes

* **rxApp:** Default Links for Ticket Queues were wrong ([7a047534](git@github.com:rackerlabs/encore-ui/commit/7a0475343dbd02645771f3d67126861d82f2dfc8))
* **rxEnvironment:**
  * remove more unused stuff ([dfbe29c1](git@github.com:rackerlabs/encore-ui/commit/dfbe29c1fb1e02282662a5d5825fb4dacee5d62c))
  * removed some unused functionality ([7218d71f](git@github.com:rackerlabs/encore-ui/commit/7218d71fee4faf83d1f444e9f25028e0caad9049))


#### Breaking Changes

* Environment.set() and $rootScope.environment removed
 ([7218d71f](git@github.com:rackerlabs/encore-ui/commit/7218d71fee4faf83d1f444e9f25028e0caad9049))


<a name="0.5.2"></a>
### 0.5.2 (2014-04-09)


#### Bug Fixes

* **rxEnvironment:** fix url bug; added rxEnvironmentMatch ([3cd8323c](git@github.com:rackerlabs/encore-ui/commit/3cd8323c5bd46bdf5d86f23efe7fc761b86e8355))


#### Features

* **rxApp:**
  * allow setting visibility rules for nav items ([8272e1af](git@github.com:rackerlabs/encore-ui/commit/8272e1af2e757621cb9951234ca8bec05231047e))
  * allows rxEnvironmentUrl w/paths ([51a65cc4](git@github.com:rackerlabs/encore-ui/commit/51a65cc47be923bb4cc3df90e0a1655aa0e7268b))
* **rxCompile:** compile expressions inside expressions ([16df3e76](git@github.com:rackerlabs/encore-ui/commit/16df3e76f40fcde69aa53ba5511577d8a32ede08))


<a name="0.5.1"></a>
### 0.5.1 (2014-04-04)


#### Features

* **rxProductResources:** add dbaas link to non-prod ([b86ec9a1](git@github.com:rackerlabs/encore-ui/commit/b86ec9a1b292a6305804f6df079975611f844648))


<a name="0.5.0"></a>
## 0.5.0 (2014-04-02)


#### Features

* **rxApp:** new component that handles common page layout and menu ([2197d52f](git@github.com:rackerlabs/encore-ui/commit/2197d52ff21e2db66c04fb81f7d442273cd49d08))
* **rxEnvironment:** environment based logic (e.g. prod, dev) ([c8693113](git@github.com:rackerlabs/encore-ui/commit/c8693113493d2a4ff9cdca6a195f318c72f022c2))


<a name="0.4.1"></a>
### 0.4.1 (2014-04-01)


#### Features

* **rxNotifications:**
  * Added rx-notifications directive ([f6ff97a2](git@github.com:rackerlabs/encore-ui/commit/f6ff97a2fe0e0fd228dfa9753eb8f677bfb50879))
  * Added rx-notifications directive ([b17c4ced](git@github.com:rackerlabs/encore-ui/commit/b17c4cedef99283291d8cba6ac3aea7a68b03bb6))


<a name="0.4.0"></a>
## 0.4.0 (2014-03-31)


#### Features

* **rxAttributes:** allowsconditional addition of attributes ([7b04aa47](git@github.com:rackerlabs/encore-ui/commit/7b04aa4783ad73cfb160a2f82d1d5dd7bd7777e5))
* **rxAuth:** Wrapper service which provides auth capabilities ([d1ba3d1b](git@github.com:rackerlabs/encore-ui/commit/d1ba3d1bdcd5531f898beaa8500d37d8b9c13890))


#### Breaking Changes

* change to rxFormOptionTable affects checkboxes

    The default for a checkboxes 'checked' model state has changed from `'true'` to `true`.
    If you're setting a default state, you'll need to update the value ([7b04aa47](git@github.com:rackerlabs/encore-ui/commit/7b04aa4783ad73cfb160a2f82d1d5dd7bd7777e5))


<a name="0.3.8"></a>
### 0.3.8 (2014-03-27)


#### Bug Fixes

* **rxBreadcrumbs:** home should go to root of website ([7ecdaec3](git@github.com:rackerlabs/encore-ui/commit/7ecdaec3ec8d8893c8a11a76481961be397e3efe))


<a name="0.3.7"></a>
### 0.3.7 (2014-03-26)


#### Bug Fixes

* **rxProductResources:** removed # from href for HTML5 mode ([79fdd7f8](git@github.com:rackerlabs/encore-ui/commit/79fdd7f8a577500f3bdfe28b58291754fafd9edb))


#### Features

* **rxPermission:** Service and directive for permissions ([92fb82a3](git@github.com:rackerlabs/encore-ui/commit/92fb82a3796b1d99a4caa15c08df35eaf782f19a))


<a name="0.3.6"></a>
### 0.3.6 (2014-03-26)


#### Features

* **rxFormOptionTable:** Allow expressions in keys. Give the ability for keys to be expression and to eve ([518b266a](git@github.com:rackerlabs/encore-ui/commit/518b266af8fdf686dc9239226de717794b136ed3))


<a name="0.3.5"></a>
### 0.3.5 (2014-03-25)


#### Features

* **rxSession:** Simple service for managing user session. ([52fa1c1a](git@github.com:rackerlabs/encore-ui/commit/52fa1c1adf88aad4ba8e3756317d6fda96ac8bd9))


<a name="0.3.4"></a>
### 0.3.4 (2014-03-21)


#### Bug Fixes

* **rxFormOptionTable:** fix issues 94 and 95 ([83d6bf92](git@github.com:rackerlabs/encore-ui/commit/83d6bf924eb70dfa2a61435768b5d107705a48f7))


#### Features

* **rxFormOptionTable:** allow setting true/false-value for checkbox ([bdb0d410](git@github.com:rackerlabs/encore-ui/commit/bdb0d4107ccb42e01efb73ccd82dd89193ba10a2))


<a name="0.3.3"></a>
### 0.3.3 (2014-03-21)


#### Features

* **rxIdentity:** Auth service for Rackspace Identity API ([34f3b0e8](git@github.com:rackerlabs/encore-ui/commit/34f3b0e8444fc8bb0d0623e6be9034df0a745573))
* **rxLocalStorage:** Implemented local storage injectable service ([84df46e4](git@github.com:rackerlabs/encore-ui/commit/84df46e48a056e49c1b0f53383d90d9b96c0e10d))


<a name="0.3.2"></a>
### 0.3.2 (2014-03-19)


#### Bug Fixes

* **rxBreadcrumbs:** change default hash in path URIs ([085a0044](git@github.com:rackerlabs/encore-ui/commit/085a00444d5b09703df4f8ed660793a45e1bb251))


#### Features

* **rxNav:** allow custom links and logo ([e139497b](git@github.com:rackerlabs/encore-ui/commit/e139497ba45026d59d518be0c5e043659a6adc4b))
* **rxSessionStorage:** Simple wrapper for sessionStorage object ([ed0bff0c](git@github.com:rackerlabs/encore-ui/commit/ed0bff0c8e8fd8f8d5247b6650876db6899b87a2))


<a name="0.3.1"></a>
### 0.3.1 (2014-03-18)


#### Bug Fixes

* **rxNotify:** Simple fix for getting rxSpinner to work on rxNotify ([65da492e](git@github.com:rackerlabs/encore-ui/commit/65da492e523dc44e3094784da897c7639cd92b7f))
* **rxProductResources:** FIX EN-623 ([5afce73e](git@github.com:rackerlabs/encore-ui/commit/5afce73eaf4b7406dd29884bbb0f04bafcbf8a54))


<a name="0.3.0"></a>
## 0.3.0 (2014-03-14)


#### Bug Fixes

* **readme:** more updates to docs based on changes ([72137b41](git@github.com:rackerlabs/encore-ui/commit/72137b416bad3cfa63afcfbe2223c3ee68e954a0))
* **rxSortUtil:** breaking tests due to not having a pager present ([c5d378f3](git@github.com:rackerlabs/encore-ui/commit/c5d378f34c6c074ebdf6e330d3e86418d2af01bb))
* **rxSpinner:** Fixed some minor display issues and added size options ([9ac8d17d](git@github.com:rackerlabs/encore-ui/commit/9ac8d17d033fc8a47626921c1df8e1df0a69df90))


#### Breaking Changes

* Path to EncoreUI files has now changed

    Instead of the convention being /v0.0.0/filename.ext
    It is now filename-0.0.0.ext
    This was done to support build changes that occured (and match industry conventions)
 ([fd63960f](git@github.com:rackerlabs/encore-ui/commit/fd63960f4a4e5432e3f67d10460c14c6ade59800))


<a name="0.2.2"></a>
### 0.2.2 (2014-03-12)


#### Bug Fixes

* **grunt:** Change docs to guides in bump.js ([c0cda860](git@github.com:rackerlabs/encore-ui/commit/c0cda8600441ee8f144704a523a52f7d61e82615))
* **template:** protractor inside test suites only. ([88385b64](git@github.com:rackerlabs/encore-ui/commit/88385b64231ceb0457d9d738de9bb34182ec794b))


#### Features

* **rxButton:** Initial version of the rxButton. ([11361c67](git@github.com:rackerlabs/encore-ui/commit/11361c67211793478f45a4df13bb423278e5e1ba))


<a name="0.2.1"></a>
### 0.2.1 (2014-03-06)


#### Bug Fixes

* **grunt:**
  * gh-pages fixes (only add, commit msg) ([f003f9b8](git@github.com:rackerlabs/encore-ui/commit/f003f9b80a76b67e5e8d89117c6308ec8ff62cda))
  * updated replace task to work with new encore demo link ([ab461cf5](git@github.com:rackerlabs/encore-ui/commit/ab461cf5cd4f001133a49d2e59b73c0672f2df10))
* **rxNotify:**
  * message dismissed if scope being watched is destroyed ([fbfa4d25](git@github.com:rackerlabs/encore-ui/commit/fbfa4d25fae4f257437636519fc3fce68ece6a3b))
  * Dismiss loading messages on page change ([0947bafa](git@github.com:rackerlabs/encore-ui/commit/0947bafa67c3bb0f1226b3e572649a08bd665204))


<a name="0.2.0"></a>
## 0.2.0 (2014-03-05)


#### Features

* **demo:** demo pages now live on gh-pages branch instead of CDN ([a4ad3011](git@github.com:rackerlabs/encore-ui/commit/a4ad301194dc880c8c50af4bcfec054cc4990e79))


#### Breaking Changes

* normalize.less is no longer added by default to the encore-ui.css package.
 ([6ab470fa](git@github.com:rackerlabs/encore-ui/commit/6ab470fa56dfb7b05f2a759ecc057b717f99ca39))


<a name="0.1.0"></a>
## 0.1.0 (2014-03-04)


#### Bug Fixes

* **jscs:** Fixed jscs errors in rxPaginate.spec.js ([8e8acd37](git@github.com:rackerlabs/encore-ui/commit/8e8acd37ce50a4eb951a1b5832929f11fff4b7ef))
* **midway:** Update to new component template. ([11b766cd](git@github.com:rackerlabs/encore-ui/commit/11b766cdbfad0a59cc42d0dc7fd7738aa7de17e0))
* **rxPaginate:**
  * Removed unnecessary default value ([7fd8f8cd](git@github.com:rackerlabs/encore-ui/commit/7fd8f8cdf2cd006b455f88da9c4fca1920080a12))
  * Removed rxItemsPerPage and updated docs ([c6ddfe3e](git@github.com:rackerlabs/encore-ui/commit/c6ddfe3eb71339e0a6dbe7e063980bbf63b0c56f))
  * Updated rxPaginate based on feedback ([b7bf5074](git@github.com:rackerlabs/encore-ui/commit/b7bf5074c6b4e55c0cb7cef4913b6825206cbdae))


#### Features

* **midway:** Expose help method to page objects. ([969fec2e](git@github.com:rackerlabs/encore-ui/commit/969fec2e6b259631c3409ef56b92855a9018415b))
* **rxNotify:** added check for empty messagesgs ([5d2cfe42](git@github.com:rackerlabs/encore-ui/commit/5d2cfe420519c7f9b0cf39d8fb896908eaab1256))
* **rxPaginate:** Added the ability to override the itemsPerPage ([494738db](git@github.com:rackerlabs/encore-ui/commit/494738dba5c6e0d08eb654fe8819b4b38ccff74d))
* **rxPromiseNotifications:** handle promise messaging (API calls) ([1ac61fc1](git@github.com:rackerlabs/encore-ui/commit/1ac61fc1a5c747564adade4e56109db967f5cf9b))


<a name="0.0.5"></a>
### 0.0.5 (2014-02-26)


#### Bug Fixes

* **rxPageObjects:** added package.json and switched to `npm pack` so `npm install` now works ([483f46ab](git@github.com:rackerlabs/encore-ui/commit/483f46abb3dd84884b420714a9cd16b81d0d6702))


#### Features

* **midway:** New templates for midway tests. ([c89f9f26](git@github.com:rackerlabs/encore-ui/commit/c89f9f26ae5d378ae53edb906f77b352db9ec096))


<a name="0.0.4"></a>
### 0.0.4 (2014-02-21)


#### Bug Fixes

* **css:** removing test comment ([257989e3](git@github.com:rackerlabs/encore-ui/commit/257989e3dda9871f0e4157be6c527e3a3561354e))
* **git-hooks:** update to have git hooks actually run ([d31e77fe](git@github.com:rackerlabs/encore-ui/commit/d31e77fec46efde88874ca9bb60b4bf6031ee8b0))
* **npm:** exceptions now found in astrolabe. ([96938a1a](git@github.com:rackerlabs/encore-ui/commit/96938a1acee950211e470be1f1505e904dff9a5f))


#### Features

* **midway:** rxPaginate page objects, with tests. ([88c83ab5](git@github.com:rackerlabs/encore-ui/commit/88c83ab5aaf394b70cf44d8b34d5f1a6ebaeb838))
* **rxForm:** added field prefix; added description HTML support ([fdf33e2a](git@github.com:rackerlabs/encore-ui/commit/fdf33e2a5c2cd48a6fc1ffb68973ab1a68b7abfc))
* **rxFormInput:** new form directive; deprecated old form directives ([f2a13d2c](git@github.com:rackerlabs/encore-ui/commit/f2a13d2c645fc9eb2362745a0bd938647c753d7c))
* **rxNotify:**
  * added ability to set message to "loading" ([7dfe5571](git@github.com:rackerlabs/encore-ui/commit/7dfe557106f0420041f8d4dc899f95d01e9c0419))
  * added new component ([d50b30b8](git@github.com:rackerlabs/encore-ui/commit/d50b30b89d755534a996d9ddb00fd2ea3e7242fb))


<a name="v0.0.3"></a>
### v0.0.3 (2014-02-17)


#### Bug Fixes

* **rxNav:** add in globalSearch completion function passthrough. ([ed35429e](git@github.com:rackerlabs/encore-ui/commit/ed35429ee35c22d5845f242907acc377d8c48748))


#### Features

* **css:** now minifying css ([b639081e](git@github.com:rackerlabs/encore-ui/commit/b639081e7acbf209b244c9b0c9d6ede75b1a5b65))
* **grunt:**
  * Shipit squirrel - sword. ([e2647206](git@github.com:rackerlabs/encore-ui/commit/e2647206928d6a6b8b789c0f4088c61dd52bd42b))
  * Sample random shipit squirrels. ([9d5fa808](git@github.com:rackerlabs/encore-ui/commit/9d5fa808062a51a96d2a0e408fce4b0ab420554e))
* **js:** now minifying javascript ([c88ae8ab](git@github.com:rackerlabs/encore-ui/commit/c88ae8ab199031106168439c080ff3d86d47b973))
* **midway:** Use mocha reporting, chai matchers. ([ac1c0532](git@github.com:rackerlabs/encore-ui/commit/ac1c0532433a47873f79b9f47121fdd4787a6dc5))
* **rxProductResources:** ADD Databases and icons ([620f81ed](git@github.com:rackerlabs/encore-ui/commit/620f81ed88f5feec68b55f7ded335a7a524eedb4))
* **rxSortableColumn:** new component; added "visually hidden" class for accessibility ([db156c4e](git@github.com:rackerlabs/encore-ui/commit/db156c4e6c3e9d4823b11c07687dd9a7ed1aa651))
* **test:** now ships component page objects for app use ([218dffae](git@github.com:rackerlabs/encore-ui/commit/218dffae1de55a516632e2ccd9a85696fb9ed821))

<a name="v0.0.2"></a>
### v0.0.2 (2014-02-07)


#### Bug Fixes

* **images:** re-worked way images are added ([9d6e62fd](git@github.com:rackerlabs/encore-ui/commit/9d6e62fda0bb37140fe93593e1a82d596e771e8c))<|MERGE_RESOLUTION|>--- conflicted
+++ resolved
@@ -1,4 +1,3 @@
-<<<<<<< HEAD
 <a name="2.0.0-8"></a>
 ### 2.0.0-8 (2016-06-01)
 
@@ -10,14 +9,13 @@
 
 <a name="2.0.0-7"></a>
 ### 2.0.0-7 (2016-05-23)
-=======
+
 <a name="1.49.0"></a>
 ## 1.49.0 (2016-06-01)
 
 
 <a name="1.49.0-0"></a>
 ### 1.49.0-0 (2016-06-01)
->>>>>>> 3c6c1ae2
 
 
 #### Features
@@ -25,7 +23,6 @@
 * **rxAppNavItem:** Target & Href prefix for nav items ([c43e3897](git@github.com:rackerlabs/encore-ui/commit/c43e3897ea31455b8d0998888ee4c43dc2abcce5))
 
 
-<<<<<<< HEAD
 <a name="2.0.0-6"></a>
 ### 2.0.0-6 (2016-05-18)
 
@@ -46,8 +43,6 @@
  ([2c795c05](git@github.com:rackerlabs/encore-ui/commit/2c795c05b6fdb44b01863c5cab80544df73acb34))
 
 
-=======
->>>>>>> 3c6c1ae2
 <a name="1.48.0"></a>
 ## 1.48.0 (2016-05-18)
 
