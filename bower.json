{
  "name": "encore-ui",
<<<<<<< HEAD
  "version": "1.46.1",
=======
  "version": "2.0.0-1",
>>>>>>> aa3a0c4d
  "main": [
    "./encore-ui-tpls.js",
    "./encore-ui.css"
  ],
  "dependencies": {
    "angular": "~1.3.20",
    "angular-animate": "~1.3.20",
    "angular-sanitize": "~1.3.20",
    "angular-resource": "~1.3.20",
    "angular-route": "~1.3.20",
    "angular-bootstrap": "~0.13.0",
    "lodash": "~2.4.1",
    "moment": "~2.9.0",
    "html2canvas": "~0.4.1",
    "angular-hotkeys": "chieffancypants/angular-hotkeys#~1.4.0",
    "font-awesome": "~4.4.0",
    "ng-debounce": "0.1.5"
  },
  "devDependencies": {
    "angular-mocks": "~1.3.20",
    "jquery": "2.0.3",
    "pure": "0.5.0"
  },
  "overrides": {
      "font-awesome": {
          "main": [
              "css/font-awesome.css"
          ]
      }
  }
}<|MERGE_RESOLUTION|>--- conflicted
+++ resolved
@@ -1,10 +1,6 @@
 {
   "name": "encore-ui",
-<<<<<<< HEAD
-  "version": "1.46.1",
-=======
   "version": "2.0.0-1",
->>>>>>> aa3a0c4d
   "main": [
     "./encore-ui-tpls.js",
     "./encore-ui.css"
