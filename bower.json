{
  "name": "encore-ui",
<<<<<<< HEAD
  "version": "1.47.0",
=======
  "version": "2.0.0-3",
>>>>>>> 9a35745e
  "main": [
    "./encore-ui-tpls.js",
    "./encore-ui.css"
  ],
  "dependencies": {
    "angular": "~1.3.20",
    "angular-animate": "~1.3.20",
    "angular-sanitize": "~1.3.20",
    "angular-resource": "~1.3.20",
    "angular-route": "~1.3.20",
    "angular-bootstrap": "~0.13.0",
    "lodash": "~2.4.1",
    "moment": "~2.9.0",
    "html2canvas": "~0.4.1",
    "angular-hotkeys": "chieffancypants/angular-hotkeys#~1.4.0",
    "font-awesome": "~4.4.0",
    "ng-debounce": "0.1.5"
  },
  "devDependencies": {
    "angular-mocks": "~1.3.20",
    "jquery": "2.0.3",
    "pure": "0.5.0"
  },
  "overrides": {
      "font-awesome": {
          "main": [
              "css/font-awesome.css"
          ]
      }
  }
}<|MERGE_RESOLUTION|>--- conflicted
+++ resolved
@@ -1,10 +1,6 @@
 {
   "name": "encore-ui",
-<<<<<<< HEAD
-  "version": "1.47.0",
-=======
   "version": "2.0.0-3",
->>>>>>> 9a35745e
   "main": [
     "./encore-ui-tpls.js",
     "./encore-ui.css"
