--- conflicted
+++ resolved
@@ -1,10 +1,6 @@
 {
   "name": "encore-ui",
-<<<<<<< HEAD
-  "version": "1.48.0",
-=======
   "version": "2.0.0-5",
->>>>>>> 91acd351
   "main": [
     "./encore-ui-tpls.js",
     "./encore-ui.css"
