--- conflicted
+++ resolved
@@ -1,10 +1,6 @@
 {
   "name": "encore-ui",
-<<<<<<< HEAD
-  "version": "1.50.0",
-=======
   "version": "2.0.0-9",
->>>>>>> a6598a68
   "main": [
     "./encore-ui-tpls.js",
     "./encore-ui.css"
