# Introduction to Testing

In order to support continuous development/integration, taking advantage of automated testing is a must. While the goal of automated testing is to provide full coverage, it also needs to be seamlessly integrated into the developer environment. This document describes the testing setup for EncoreUI.

Configuration Files
-------------

More details on these files are found in the files themselves

**karma.conf.js** - Used by component unit tests

**protractor.conf.js** - Used by our midway/E2E tests

**protractor.visual.regression.js** - Used by our visual regression tests (Travis CI only)


Component Tests (aka unit tests)
-------------

*Goal: Tests smallest piece of functionality or method*

 - Code level tests
 - Uses [Karma](http://karma-runner.github.io) + [Mocha](http://mochajs.org/) + [Chai](http://chaijs.com/) + [Sinon](http://sinonjs.org/)
 - Stored in same location as code (separate file with \*.spec.js)
 - Best for testing services, classes and objects
 - Does contain "functional" tests (can test browser interactions like 'click')
 - Sandboxed & Isolated testing
 - Mocking & Stubbing required
 - Fast

Unit tests automatically execute when running `grunt server`. It's best to run your tests in this fashion, as they automatically re-run on file changes.

If you wish to run them separately, use `grunt test`. To aid in debugging unit tests, you can use `grunt test:debug`. [Details on this are explained below](#debugging-unit-tests).

### Testing Individual Components

When developing a specific component, you likely don't want to run the entire test suite on every change. In order to test a single set of functionality, use the 'only' function when describing your test. For example:

```js
describe.only('Login', function () {
    // ... tests go here ...
});
```

**Be sure to remove the `only` once you're done.**

### Code Coverage

Code coverage stats for our component tests are generated every time the test suite is executed. To view the stats, simply open the index.html file in any of the browser directories in the 'coverage' directory. **Note**: the coverage directory only exists when the server is running.

### Debugging Unit Tests

When writing or debugging unit tests and code, it can be helpful to enter the Chrome debugger to step through lines of code and inspect variables. The command `grunt test:debug` configures your environment to do this. To use it:

 1. Run `grunt test:debug`. This will open a new Chrome window and runs all the tests
 2. Open the Inspector in Chrome (`Command-Option-i` on a Mac), and reload the Chrome page (`Command-R` / `Ctrl-R` / etc.). This will re-run all the tests
 3. Insert a `debugger` statement somewhere in your code or your tests. The tests will automatically re-run when you save your file.  Now when the tests re-run, they will pause in the Inspector at the `debugger` statement (automatically switching to the "Sources" tab), allowing you to step through and inspect!

Especially when debugging tests, it can be useful to use the [individual component testing](#testing-individual-components) technique above, so you don't have to wait for all 600+ tests to run every time you save a file or reload the Chrome page.



Midway Tests
-------------

*Goal: Validate our component in a full browser*

 - Uses an example instance of the component
 - Uses [Selenium](https://code.google.com/p/selenium/wiki/WebDriverJs), [Protractor](https://github.com/angular/protractor/), [Astrolabe](https://github.com/stuplum/astrolabe)
 - Somewhat slow
 - Story Based

### Running Tests

In order to run the midway test suite, you will need a Selenium server running. To install and run Selenium, execute the webdriver-manager. To do this, open a new terminal window and run the following from the `encore-ui` directory:

```
./node_modules/.bin/webdriver-manager update # First time only
./node_modules/.bin/webdriver-manager start
```

This will launch the selenium server. It can sometimes take 25-30 seconds to fully launch, and you'll know it's ready when you see this at the bottom of the terminal:

```
INFO - Started SocketListener on 0.0.0.0:4444
INFO - Started org.openqa.jetty.jetty.Server@401363ff
```

Make sure you keep this terminal window running!

To run all tests, enter `./node_modules/.bin/protractor` from the `encore-ui` directory, in a different terminal. You need to ensure that you already have a development server running. If you haven't already, run `grunt server` in a separate terminal. You will need to keep this running in the background through the entirety of the midway tests.

In other words, to run the tests, you need a total of _three_ terminal windows.

 * One terminal running the Selenium server
 * One terminal running `./node_modules/.bin/protractor`
 * One terminal running `grunt server`

#### Testing Individual Components

When developing a specific component, it's much quicker to run tests only for that component (rather than run through the entire suite every time). To do this, pass in path to the file as a 'specs' option in your protractor command. For example:

```
./node_modules/.bin/protractor --specs=src/rxComponent/docs/rxComponent.midway.js
```

### Convenience Page Objects

In order to help developers more easily test their own apps/projects, each EncoreUI component should provide a page object file for itself. This file will provide convenience methods for the tester to use when writing midway tests for their app.

The filename for these page objects follows the `componentName.page.js` convention, and will automatically be generated if you create a new EncoreUI component with the [Component Scaffolding](./ui-setup.md#component-scaffolding)

On a build of EncoreUI, all page object files are concatenated and tarballed into the `dist` directory. They are then published either manually or via Travis. To use these page objects, developers should include the following dependency in their app's `package.json` file:

<<<<<<< HEAD
    "rx-page-objects": "rx-page-objects-1.47.0.tgz"
=======
    "rx-page-objects": "rx-page-objects-2.0.0-3.tgz"
>>>>>>> 9a35745e

Alternatively, they can install the file using this command:

    npm install --save-dev rx-page-objects@1.7.1

Once installed, the page objects can be pulled in to any midway test via:

```js
var someEncoreUIComponent = require('rx-page-objects').someEncoreUIComponent;
// ...
expect(someEncoreUIComponent.initialize($('.my-component')).isDisplayed()).to.eventually.be.true;
```

Alternatively, you could place this helper library in the global scope of all tests. This is the recommended way. In your project's protractor config file, add this to your `onPrepare` section.


```js
onPrepare: function () {
    encore = require('rx-page-objects');
}
```

Keep in mind you'll need to register a global variable declaration in your linting file (`.jshintrc`, etc.).

### Some odd patterns in the page object source code...

If you see a page object asking for another component, it will do so using this.

```js
var otherComponent = exports.otherComponent.initialize(/*...*/);
```

It does this because as a part of the publishing step of the rx-page-objects module, all files in `src/**/*/page.js` are concatenated together, meaning the `exports` call will be valid during end to end test runs. The reason this is done this way is because *in the past*, requiring a component in a page object meant traversing the library's directory to find the component.

```js
// Old way of requiring a component
var otherComponent = require('../../otherComponent/otherComponent.page').otherComponent;
```

Not only is this very verbose, it lead to errors when end to end tests would pass during development (the directory structure is there to support this if you develop on the component library) but would fail when another team would pull in rx-page-objects into their project! Now, all end to end test runs (even local ones during development) rely on the concatenated version of the rx-page-objects module. If you see the global `encore` variable used throughout the midway tests, this is because the concatenated file is pulled into this global variable. Use it when referring to anything that should be tested in your midways. In almost all cases, it's best to follow the existing [component-template](../grunt-tasks/component-template/root/docs/component.midway.js) when creating new midway tests.

Speaking of concatenating all page object files together, the code located at the top of the [grunt concat](../grunt-tasks/options/concat.js) task includes a list of third-party node modules used throughout the page objects and exercises. When requiring a new dependency into a page object or exercise, check that list and make sure it is included! It will make sure that the `index.js` and `exercise.js` files that get published by `grunt rxPageObjects` does not have duplicate `require` calls scattered throughout it.

### Convenience Page Object Exercises

Convenience page objects exist to abstract away many of the tedious commands needed to direct a component during tests that prove high-level business functionality in your tests. However, many tests should still be run to ensure that your app's encore-ui components were "wired up" correctly. They should respond to activities that many users will exercise during normal operation. Instead of duplicating these tests in every instance of a component in your app, you can include that page object's exercise using this pattern:

```js
// assuming you've included `encore = require('rx-page-objects')` in your protractor conf's onPrepare step
describe('Home Page', function () {

    before(function () {
        loginPage.login();
        homePage.search('My Term');
    });

    it('should have a pagination component present', function () {
        expect(homePage.resultsTable.pagination.rootElement.isPresent()).to.eventually.be.true;
    });

    // you can skip many tests by simply doing this instead
    describe('search result pagination', encore.exercise.rxPaginate({
        cssSelector: '.my-table .rx-paginate'
    }));

});
```

The above snippet would run a couple dozen basic tests, assuming there are no edge cases in your app's implementation of the pagination component. Examples of such edge cases might be having less than three pages of total pagination space, or defaulting to a very large or small number of results by default.

### Handling Edge Cases in Exercises

If you do have edge cases, many of the exercises support passing in an `options` argument, which should be documented in the [npm home page for rx-page-objects](https://www.npmjs.com/package/rx-page-objects). This allows you to specify aspects of a particular component's implementation to the exercise function, allowing it to skip certain tests that are not valid.

UI Regression Tests
-------------------

*Goal: Prevent visual regressions by making it easier to compare changes*

[encore-ui-screenshots](https://github.com/rackerlabs/encore-ui-screenshots) is used in EncoreUI for UI regression testing. Currently, it will compare the visual elements of the master branch with your branch during Travis CI pull request runs.

### Running Tests

Simply put, you shouldn't run these tests! They run invisibly on the Travis CI server only. This keeps contributors from checking out megabytes of image comparison files that aren't necessary for development.

But if you do want to run the tests, feel free to run them by themselves to populate a fresh copy of screenshots locally:

```
npm install snappit-mocha-protractor
./node_modules/.bin/protractor protractor.visual.regression.conf.js
```

This is useful only for experimenting with what your screenshots look like *on your current operating system*, at *your current resolution*, and your *specific version of your browser*! This is why it is recommended that you refrain from running these tests locally. They are designed to run on one machine and one machine only, to ensure that any visual regressions are triggered by visual changes, and not differences in hardware or software.

### Triggering Visual Regression Runs on Travis

In order to get a visual regression to run against your PR, **you must push your pull request directly to the remote repository located at `rackerlabs/encore-ui`, and not a fork**. Travis CI will not expose encrypted environment variables to forks that request a build from Travis (this prevents attackers from dumping your encrypted variables to console via a pull request).

Visual regressions include posting an reference link from a pull request in the encore-ui-screenshots repository to the current pull request. It looks like this:

![A pull request with a screenshot mention.](https://cloud.githubusercontent.com/assets/1214609/7617973/73d8f30c-f974-11e4-9824-141138a13f30.png)

Click the reference link to the encore-ui-screenshots pull request, and check out the "Files" tab to see any visual changes introduced in the pull request.

### Creating a New Baseline for Visual Regression

Once a pull request has been visually signed off on, it should become the new baseline which all new pull requests are compared against. Do this by visiting the link to the encore-ui-screenshots pull request and merging it. From then on, Travis CI pull request builds will pull *those* screenshots and compare against them from now on.

### Creating New Visual Regression Tests

The visual regression tests are located in [the `utils/visual-regression` directory](../utils/visual-regression). Inside that, there is a directory for `layouts` (typically reserved for pages that demonstrate how a typical EncoreUI layout should look), and a directory for components.

When adding a new visual regression test, remember to keep the names of the tests short. The screenshot comparison library creates the image names based on the test names, so there's no need to be very specific.

Each `it()` block describes an individual visual regression test. `screenshot.snap()` is used to grab an area of the screen, and compare it to the current visual baseline, checking for changes. Any detected change will cause a visual diff to be created, with a link to it automatically added to the PR.

Here's an example of a basic visual regression test for a single component.

```js
// utils/visual-regression/components/rxComponent.midway.js

var myPage = {
    get myComponent() {
        return encore.rxComponent.initialize($('.my-component'));
    }
};

describe('demo component', function () {

    before(function () {
        demoPage.go('#/components/rxComponent');
    });

    it('default', function () {
        // default screenshot of just the component -- no interaction yet
        screenshot.snap(this, $('.tab-content rx-component'));
    });

    it('interactive', function () {
        myPage.myComponent.interactWith(); // trigger some click that expands something
        // this will capture the component in its current "interacted" state
        screenshot.snap(this, myPage.myComponent.rootElement);
    });

});
```<|MERGE_RESOLUTION|>--- conflicted
+++ resolved
@@ -112,11 +112,7 @@
 
 On a build of EncoreUI, all page object files are concatenated and tarballed into the `dist` directory. They are then published either manually or via Travis. To use these page objects, developers should include the following dependency in their app's `package.json` file:
 
-<<<<<<< HEAD
-    "rx-page-objects": "rx-page-objects-1.47.0.tgz"
-=======
     "rx-page-objects": "rx-page-objects-2.0.0-3.tgz"
->>>>>>> 9a35745e
 
 Alternatively, they can install the file using this command:
 
