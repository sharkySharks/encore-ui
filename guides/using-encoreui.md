# Using EncoreUI In Your Own Project

We have provided a [full tutorial on getting started with Encore](https://pages.github.rackspace.com/EncoreUI/encore-tutorial/index.html) (accessible only to Rackspace employees). If this is your first time using EncoreUI, we *highly* recommend you start there.

Otherwise, the basic steps to install EncoreUI can be found below.

## Installation

### Easy Setup: Encore Generator

The [Encore Generator](https://github.com/rackerlabs/generator-encore) is a project template to help get things started with new EncoreUI-based apps. You must be a Rackspace employee in order to access the repository.


### Manual Setup: Create a New Angular Project

If you're unable to (or prefer not to) use the Encore Generator, you need to manually create a new Angular project. Once set up, add the EncoreUI files to your page either through the CDN or Bower:

#### CDN

To use the CDN in your app, do the following:

1. Install and include the dependencies listed in [bower.json](./bower.json) (items listed in devDependencies are not required)

2. Include the EncoreUI CSS file in the `<head>` of your index.html (before the CSS for your app):

    ```
<<<<<<< HEAD
    <link rel="stylesheet" href="https://95c7050854423f809e66-6999ba0e7a4f47d417515fb3f08fa9b8.ssl.cf1.rackcdn.com/encore-ui-1.46.2.min.css">
=======
    <link rel="stylesheet" href="https://95c7050854423f809e66-6999ba0e7a4f47d417515fb3f08fa9b8.ssl.cf1.rackcdn.com/encore-ui-2.0.0-2.min.css">
>>>>>>> 8802b5ab
    ```

3. Include the EncoreUI JS file (**Dependencies must be included before this line**):

    ```
<<<<<<< HEAD
    <script src="https://95c7050854423f809e66-6999ba0e7a4f47d417515fb3f08fa9b8.ssl.cf1.rackcdn.com/encore-ui-tpls-1.46.2.min.js"></script>
=======
    <script src="https://95c7050854423f809e66-6999ba0e7a4f47d417515fb3f08fa9b8.ssl.cf1.rackcdn.com/encore-ui-tpls-2.0.0-2.min.js"></script>
>>>>>>> 8802b5ab
    ```

4. Add 'encore.ui' as a dependency in your app.js module declaration. For example:

    ```
    angular.module('myApp', ['encore.ui']);
    ```

#### Bower

If you have a static server that you'd like to build your files off of, you can install EncoreUI via [Bower](http://bower.io):

```
bower install encore-ui
```

## Using Components

Now that EncoreUI is installed, you may begin using its components.

Very likely, the first component you'll want to get in to is `<rx-app>`. If you used the Encore Generator, rxApp is already set up in the index.html file. If not, you'll want to read through [the rxApp documentation](http://rackerlabs.github.io/encore-ui/#/components/rxApp) for more information on its use (including how to use `<rx-page>`).

From there, just start building pages, using whatever EncoreUI component is needed.

## Using EncoreUI without Angular

While the intention of EncoreUI is for it to be used in conjunction with AngularJS, it is possible to use just the styles (similar to how Twitter Bootstrap can be used without JS).

The entirety of the EncoreUI CSS is available via the main CSS file. To use, include it on your page [as described above](#cdn).

> Disclaimer: At any point in time, an HTML change to the Angular directive template can change the HTML needed for the CSS to work properly. Be sure when upgrading major/minor versions of the CSS file to check [the changelog](../CHANGELOG.md) for details on what has been updated.

## Further Guidance

For further help, reach out to the EncoreUI team via [our support information](https://github.com/rackerlabs/encore-ui#general-support).<|MERGE_RESOLUTION|>--- conflicted
+++ resolved
@@ -24,21 +24,13 @@
 2. Include the EncoreUI CSS file in the `<head>` of your index.html (before the CSS for your app):
 
     ```
-<<<<<<< HEAD
-    <link rel="stylesheet" href="https://95c7050854423f809e66-6999ba0e7a4f47d417515fb3f08fa9b8.ssl.cf1.rackcdn.com/encore-ui-1.46.2.min.css">
-=======
     <link rel="stylesheet" href="https://95c7050854423f809e66-6999ba0e7a4f47d417515fb3f08fa9b8.ssl.cf1.rackcdn.com/encore-ui-2.0.0-2.min.css">
->>>>>>> 8802b5ab
     ```
 
 3. Include the EncoreUI JS file (**Dependencies must be included before this line**):
 
     ```
-<<<<<<< HEAD
-    <script src="https://95c7050854423f809e66-6999ba0e7a4f47d417515fb3f08fa9b8.ssl.cf1.rackcdn.com/encore-ui-tpls-1.46.2.min.js"></script>
-=======
     <script src="https://95c7050854423f809e66-6999ba0e7a4f47d417515fb3f08fa9b8.ssl.cf1.rackcdn.com/encore-ui-tpls-2.0.0-2.min.js"></script>
->>>>>>> 8802b5ab
     ```
 
 4. Add 'encore.ui' as a dependency in your app.js module declaration. For example:
