var Page = require('astrolabe').Page;

var notificationTypes = /error|info|success|warning/;
var notification = function (rootElement) {
    /**
     * @description Functions for interacting with a single notification.
     * @namespace rxNotify.notification
     * @see rxNotify
     */
    return Page.create({

        /**
         * @type {ElementFinder}
         * @memberof rxNotify.notification
         * @instance
         * @description The root element of the notification.
         */
        rootElement: {
            get: function () {
                return rootElement;
            }
        },

        btnDismiss: {
            get: function () {
                return rootElement.$('.notification-dismiss');
            }
        },

        /**
         * @instance
         * @memberof rxNotify.notification
         * @type {String}
         * @description The type of notification. See {@link rxNotify.types}.
         * @see rxNotify.types
         * @example
         * it('should have the right notification type', function () {
         *     var notificationType = encore.rxNotify.all.byText('Something bad happened').type;
         *     expect(notificationType).to.eventually.equal('error');
         *     // or, you could write it this way
         *     expect(notificationType).to.eventually.equal(encore.rxNotify.types.error);
         * });
         */
        type: {
            get: function () {
                return rootElement.getAttribute('class').then(function (className) {
                    return className.match(notificationTypes)[0];
                });
            }
        },

        /**
         * @instance
         * @memberof rxNotify.notification
         * @type {String}
         * @description The text of the notification.
         * @example
         * it('should have the right notification text', function () {
         *     var notificationText = encore.rxNotify.all.byText('Something bad happened').text;
         *     expect(notificationText).to.eventually.equal('Something bad happened: Contact joe@rackspace.com');
         * });
         */
        text: {
            get: function () {
                return rootElement.getText().then(function (text) {
                    // Remove any lingering '× ' characters.
                    return text.split('\n')[0].trim();
                });
            }
        },

        /**
         * @instance
         * @function
         * @memberof rxNotify.notification
         * @description Dismisses the notification.
         * @example
         * it('should dismiss the notification', function () {
         *     var notification = encore.rxNotify.all.byText('Something bad happened');
         *     expect(encore.rxNotify.all.count()).to.eventually.equal(1);
         *     notification.dismiss();
         *     expect(encore.rxNotify.all.count()).to.eventually.equal(0);
         * });
         */
        dismiss: {
            value: function () {
                var page = this;
                return this.isDismissable().then(function (dismissable) {
                    if (dismissable) {
                        page.btnDismiss.click();
                    }
                });
            }
        },

        /**
         * @private
         */
        hasSpinner: {
            value: function () {
                return rootElement.$('.rx-spinner').isPresent();
            }
        },

        /**
         * @function
         * @instance
         * @memberof rxNotify.notification
         * @returns {Boolean}
         * @description Whether or not the notification includes an "x" on the far right side.
         * @example
         * it('should not let me close the warning on the page', function () {
         *     var notification = encore.rxNotify.byText('Warning: Outage in progress');
         *     expect(notification.type).to.eventually.equal(encore.rxNotify.types.warning);
         *     expect(notification.isDismissable()).to.eventually.be.false;
         * });
         */
        isDismissable: {
            value: function () {
                return this.btnDismiss.isPresent();
            }
        }

    });
};

/**
 * @namespace
 * @description Functions for interacting with groups of notifications, or getting a single notification.
 */
var rxNotify = {
    tblNotifications: {
        get: function () {
            return this.rootElement.all(by.repeater('message in messages'));
        }
    },

    /**
     * @instance
     * @function
     * @description The number of notifications present in the scope of the namespace. For instance,
     * calling this function on the object returned from {@link rxNotify.all} will inform you of the
     * number of notifications present *anywhere* on the page. Calling it on {@link rxNotify.byStack}
     * will return the count, but limited to the number of notifications in the stack selected.
     * @example
     * it('should have some notifications in the top area', function () {
     *     expect(encore.rxNotify.byStack('banner').count()).to.eventually.equal(1);
     *     expect(encore.rxNotify.all.count()).to.eventually.equal(2);
     * });
     */
    count: {
        value: function () {
            return this.tblNotifications.count();
        }
    },

    /**
     * @function
     * @instance
     * @param {String} notificationText - The text to search for in the current scope of notifications.
     * @returns {rxNotify.notification}
     * @description The resulting notification object that matches the `notificationText`. This notification
     * is searched for using a partial text matching strategy. If more than one notification contains
     * `notificationText`, only the first will be returned.
     * @example
     * it('should have a success message that personally thanks the user', function () {
     *     var notification = encore.rxNotify.all.byText('Good job, ');
     *     expect(notification.text).to.eventually.equal('Good job, ' + browser.params.username + '!');
     * });
     */
    byText: {
        value: function (notificationText) {
            return notification(this.rootElement.element(by.cssContainingText('.rx-notification', notificationText)));
        }
    },

    /**
     * @function
     * @instance
     * @description Close all notifications in the current scope of notifications.
     * @example
     * it('should close some notifications', function () {
     *     expect(encore.rxNotify.all.count()).to.eventually.equal(2);
     *     encore.rxNotify.byStack('banner').dismiss();
     *     expect(encore.rxNotify.all.count()).to.eventually.equal(1);
     *     encore.rxNotify.all.dismiss();
     *     expect(encore.rxNotify.all.count()).to.eventually.equal(0);
     * });
     */
    dismiss: {
        value: function () {
            var page = this;
            return this.tblNotifications.map(function (notificationElement, index) {
                return notification(notificationElement).isDismissable().then(function (dismissable) {
                    if (dismissable) {
                        return index;
                    }
                });
            }).then(function (dismissableIndexes) {
                dismissableIndexes.reverse().forEach(function (index) {
                    // The above `.map` call will populate the list with `undefined` if undismissable. Ignore those.
                    if (index !== undefined) {
                        notification(page.tblNotifications.get(index)).dismiss();
                    }
                });
            });
        }
    },

    /**
     * @instance
     * @function
     * @param {String} string - The text to look for inside the notification.
     * @param {String} [type=] - The notification type ('success', 'info', 'warning', 'error').
     * @description Whether or not the notification matching text `string` exists in the current
     * scope of notifications. If no `type` is specified, all notifications are searched. If a
     * `type` is specified, only those types of notifications will be searched. See {@link rxNotify.types}
     * to see the list of notification types supported.
     * @example
     * it('should have the notification present', function () {
     *     expect(encore.rxNotify.all.exists('My message', 'error')).to.eventually.be.false;
     *     expect(encore.rxNotify.all.byText('My message').type).to.eventually.equal('info');
     *     expect(encore.rxNotify.all.exists('My message')).to.eventually.be.true;
     *     expect(encore.rxNotify.all.exists('My message', encore.rxNotify.types.info)).to.eventually.be.true;
     * });
     */
    exists: {
        value: function (string, type) {
            var elementsOfType;

            type = type ? '.notification-'.concat(type) : '[class^="notification-"]';
            elementsOfType = this.rootElement.all(by.cssContainingText(type, string));

            return elementsOfType.count().then(function (count) {
                return count > 0;
            });
        }
    }
};

exports.rxNotify = {
    /**
     * @memberof rxNotify
     * @function
     * @type {rxNotify.notification}
     * @param {ElementFinder} [rxNotificationElement=$('.rx-notifications .rx-notification')] -
     * The *singluar* rxNotify notification element to be transformed into an {@link rxNotify.notification} page object.
     * @description Create a single {@link rxNotify.notification} page object from a DOM element.
     * @example
     * it('should have a notification', function () {
     *     expect(encore.rxNotify.initialize().type).to.eventually.equal(encore.rxNotify.types.warning);
     * });
     */
    initialize: function (rxNotificationElement) {
        if (rxNotificationElement === undefined) {
            rxNotificationElement = $('.rx-notifications .rx-notification');
        }
        return notification(rxNotificationElement);
    },

    /**
     * @memberof rxNotify
     * @function
     * @description Returns a collection of functions used to interact with a group of notifications in a stack.
     * @returns {rxNotify}
     * @see rxNotify.all
     * @example
     * it('should have some notifications in the top area', function () {
     *     expect(encore.rxNotify.byStack('banner').count()).to.eventually.be.above(0);
     *     expect(encore.rxNotify.all.count()).to.eventually.be.above(0);
     * });
     */
    byStack: function (stackName) {
        rxNotify.rootElement = {
            get: function () {
                return $('.rx-notifications[stack="' + stackName + '"]');
            }
        };

        return Page.create(rxNotify);
    },

    /**
<<<<<<< HEAD
     * @deprecated Use {@link rxNotify.initialize} without arguments instead.
     * @memberof rxNotify
     * @type {rxNotify.notification}
     * @description The first notification present on the page. Does not return
     * a collection of notification page objects, but a singular notification page object.
     */
    main: (function () {
        return notification($('.rx-notifications .rx-notification'));
    })(),

    /**
     * @memberof rxNotify
=======
     * @memeberof rxNotify
>>>>>>> 8802b5ab
     * @type {rxNotify}
     * @description Returns a collection of functions used to interact with all notifications on the page.
     * @see rxNotify.byStack
     * @example
     * it('should have some notifications in the top area', function () {
     *     expect(encore.rxNotify.all.count()).to.eventually.be.above(0);
     *     expect(encore.rxNotify.byStack('banner').count()).to.eventually.be.above(0);
     * });
     */
    all: (function () {
        rxNotify.rootElement = {
            get: function () {
                return $('html');
            }
        };

        return Page.create(rxNotify);
    })(),

    /**
     * @description A lookup for translating types of notifications and their string representations
     * in {@link rxNotify.notification#type}.
     * @type {Object}
     * @property {String} error - 'error': A red notification. Used typically for errors or exceptions.
     * @property {String} info - 'info': A blue notification. Used typically for loading actions.
     * @property {String} success - 'success': A green notification. Used typically after successful actions.
     * @property {String} warning - 'warning': An orange warning. Used typically to "sticky" an ever-present message.
     */
    types: {
        error: 'error',
        info: 'info',
        success: 'success',
        warning: 'warning'
    }
};<|MERGE_RESOLUTION|>--- conflicted
+++ resolved
@@ -281,22 +281,7 @@
     },
 
     /**
-<<<<<<< HEAD
-     * @deprecated Use {@link rxNotify.initialize} without arguments instead.
      * @memberof rxNotify
-     * @type {rxNotify.notification}
-     * @description The first notification present on the page. Does not return
-     * a collection of notification page objects, but a singular notification page object.
-     */
-    main: (function () {
-        return notification($('.rx-notifications .rx-notification'));
-    })(),
-
-    /**
-     * @memberof rxNotify
-=======
-     * @memeberof rxNotify
->>>>>>> 8802b5ab
      * @type {rxNotify}
      * @description Returns a collection of functions used to interact with all notifications on the page.
      * @see rxNotify.byStack
