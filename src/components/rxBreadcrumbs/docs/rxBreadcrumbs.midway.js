var rxBreadcrumbs = encore.rxBreadcrumbs;

describe('rxBreadcrumbs', function () {
    var breadcrumbs;

    before(function () {
        demoPage.go('#/components/rxBreadcrumbs');
        breadcrumbs = rxBreadcrumbs.initialize($('.module-demo rx-breadcrumbs'));
    });

    it('should show the element', function () {
        expect(breadcrumbs.rootElement.isDisplayed()).to.eventually.be.true;
    });

    describe('first breadcrumb', function () {
        var first;

        before(function () {
            first = breadcrumbs.byPosition(0);
        });

        it('should fetch a single breadcrumb by position', function () {
            expect(first).to.not.be.empty;
        });

        it('should be the first breadcrumb', function () {
            expect(first.isFirst()).to.eventually.be.true;
        });

        it('should not be the last breadcrumb', function () {
            expect(first.isLast()).to.eventually.be.false;
        });

        it('should have the name "Overview"', function () {
            expect(first.name).to.eventually.equal('Overview');
        });

        it('should not have a tag', function () {
            expect(first.lblTag.isPresent()).to.eventually.be.false;
        });

        it('should have the href "/#/overview"', function () {
            expect(first.href).to.eventually.equal(browser.baseUrl + '/#/overview');
        });
    });

    describe('last breadcrumb', function () {
        var last;

        before(function () {
            last = breadcrumbs.byPosition(-1);
        });

        it('should fetch a single breadcrumb by position', function () {
            expect(last).to.not.be.empty;
        });

        it('should not be the first breadcrumb', function () {
            expect(last.isFirst()).to.eventually.be.false;
        });

        it('should be the last breadcrumb', function () {
            expect(last.isLast()).to.eventually.be.true;
        });

        it('should have the name "All Components"', function () {
            expect(last.name).to.eventually.equal('All Components');
        });

        it('should have a "DEMO TAG" tag',  function () {
            expect(last.lblTag.isPresent()).to.eventually.be.true;
            expect(last.tag).to.eventually.equal('DEMO TAG');
        });

        it('should have no href property', function () {
            expect(last.isLink()).to.eventually.be.false;
            expect(last.href).to.eventually.be.null;
        });
    });

    describe('by name', function () {
        var middle;

        before(function () {
            middle = breadcrumbs.byName('Components');
        });

        it('should fetch a single breadcrumb by position', function () {
            expect(middle).to.not.be.empty;
        });

        it('should not be the first breadcrumb', function () {
            expect(middle.isFirst()).to.eventually.be.false;
        });

        it('should not be the last breadcrumb', function () {
            expect(middle.isLast()).to.eventually.be.false;
        });

        it('should have the name "Components"', function () {
            expect(middle.name).to.eventually.equal('Components');
        });

        it('should not have a tag', function () {
            expect(middle.tag).to.eventually.be.null;
            expect(middle.lblTag.isPresent()).to.eventually.be.false;
        });

        it('should have an href property', function () {
            expect(middle.isLink()).to.eventually.be.true;
            expect(middle.href).to.eventually.equal(browser.baseUrl + '/#/components');
        });

        it('should visit the correct page when clicking on the breadcrumb', function () {
            var componentsHref = browser.baseUrl + '/#/components';

            middle.visit();
            expect(browser.getCurrentUrl()).to.eventually.equal(componentsHref);
        });

        after(function () {
            demoPage.go('#/components/rxBreadcrumbs');
        });
    });

    describe('default breadcrumbs', function () {
        var defaultBreadcrumbs;

        before(function () {
<<<<<<< HEAD
            demoPage.go('#/utilities/titleize');
            defaultBreadcrumbs = rxBreadcrumbs.main;
=======
            demoPage.go('#/quarks/titleize');
            defaultBreadcrumbs = rxBreadcrumbs.initialize();
>>>>>>> aa3a0c4d
        });

        it('should find the default breadcrumbs', function () {
            expect(defaultBreadcrumbs.count()).to.eventually.equal(4);
        });

        it('should have the correct names', function () {
            expect(defaultBreadcrumbs.names).to.eventually.eql(['Overview', 'Modules', 'Utilities', 'titleize']);
        });
    });
});<|MERGE_RESOLUTION|>--- conflicted
+++ resolved
@@ -127,13 +127,8 @@
         var defaultBreadcrumbs;
 
         before(function () {
-<<<<<<< HEAD
             demoPage.go('#/utilities/titleize');
-            defaultBreadcrumbs = rxBreadcrumbs.main;
-=======
-            demoPage.go('#/quarks/titleize');
             defaultBreadcrumbs = rxBreadcrumbs.initialize();
->>>>>>> aa3a0c4d
         });
 
         it('should find the default breadcrumbs', function () {
