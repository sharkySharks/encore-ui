var rxMultiSelect = require('./rxMultiSelect.page').rxMultiSelect;

/**
 * rxMultiSelect exercises.
 * @exports exercise/rxMultiSelect
 * @param {Object} [options] - Test options. Used to build valid tests.
 * @param {rxMultiSelect} [options.instance={@link rxMultiSelect.initialize}] - Component to exercise.
 * @param {Object} [options.inputs=[]] - The options of the select input.
 * @param {Object} [options.disabled=false] - Determines if the multiselect is disabled.
 * @param {Object} [options.valid=true] - Determines if the multiselect is valid.
 * @example
 * describe('default exercises', encore.exercise.rxMultiSelect({
 *     instance: myPage.subscriptionList, // select one of many widgets from your page objects
 *     inputs: ['Texas', 'California', 'Virginia', 'Georgia']
 * }));
 */
exports.rxMultiSelect = function (options) {
    if (options === undefined) {
        options = {};
    }

    options = _.defaults(options, {
<<<<<<< HEAD
        inputs: [],
        disabled: false,
        valid: true
=======
        instance: rxMultiSelect.initialize(),
        inputs: []
>>>>>>> aa3a0c4d
    });

    return function () {
        var component;

        before(function () {
            component = options.instance;
        });

        it('should hide the menu initially', function () {
            expect(component.isOpen()).to.eventually.be.false;
        });

        it('should ' + (options.valid ? 'be' : 'not be') + ' valid', function () {
            expect(component.isValid()).to.eventually.eq(options.valid);
        });

        if (options.disabled) {
            it('should not show the menu when clicked', function () {
                component.openMenu();
                expect(component.isOpen()).to.eventually.be.false;
            });
        } else {
            it('should show the menu when clicked', function () {
                component.openMenu();
                expect(component.isOpen()).to.eventually.be.true;
            });

            it('should select all options', function () {
                component.select(['Select All']);
                expect(component.selectedOptions).to.eventually.eql(['Select All'].concat(options.inputs));
                expect(component.preview).to.eventually.equal('All Selected');
            });

            it('should select no options', function () {
                component.deselect(['Select All']);
                expect(component.selectedOptions).to.eventually.be.empty;
                expect(component.preview).to.eventually.equal('None');
            });

            it('should select a single option', function () {
                var input = _.first(options.inputs);
                component.select([input]);
                expect(component.selectedOptions).to.eventually.eql([input]);
                expect(component.preview).to.eventually.equal(input);
            });

            if (options.inputs.length > 2) {
                it('should select multiple options', function () {
                    var inputs = options.inputs.slice(0, 2);
                    component.select(inputs);
                    expect(component.selectedOptions).to.eventually.eql(inputs);
                    expect(component.preview).to.eventually.equal('2 Selected');
                });
            }

            it('should select all options', function () {
                component.select(['Select All']);
                expect(component.selectedOptions).to.eventually.eql(['Select All'].concat(options.inputs));
                expect(component.preview).to.eventually.equal('All Selected');
            });

            it('should deselect all options', function () {
                component.deselect(['Select All']);
                expect(component.selectedOptions).to.eventually.be.empty;
                expect(component.preview).to.eventually.equal('None');
            });

            it('should hide the menu when backdrop is clicked', function () {
                component.rootElement.$('.backdrop').click();
                expect(component.isOpen()).to.eventually.be.false;
            });
        }//if options.disabled

    };
};<|MERGE_RESOLUTION|>--- conflicted
+++ resolved
@@ -20,14 +20,10 @@
     }
 
     options = _.defaults(options, {
-<<<<<<< HEAD
+        instance: rxMultiSelect.initialize(),
         inputs: [],
         disabled: false,
         valid: true
-=======
-        instance: rxMultiSelect.initialize(),
-        inputs: []
->>>>>>> aa3a0c4d
     });
 
     return function () {
