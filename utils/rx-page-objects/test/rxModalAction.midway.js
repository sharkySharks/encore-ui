--- conflicted
+++ resolved
@@ -31,11 +31,7 @@
             encore.rxMisc.slowClick($('#modChangePassword .modal-link'));
         };
 
-<<<<<<< HEAD
-        changePasswordModal = encore.rxModalAction.initialize(customFunctionalty);
-=======
-        changePasswordModal = modal.initialize(customFunctionality);
->>>>>>> b3992b6a
+        changePasswordModal = encore.rxModalAction.initialize(customFunctionality);
     });
 
     it('should not display the modal unless triggered', function () {
