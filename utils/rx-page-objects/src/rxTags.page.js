var Page = require('astrolabe').Page;

var tag = function (tagElement) {
    /**
     * @namespace rxTags.tag
     * @description Functionality around a single tag object.
     * @see rxTags
     */
    return Page.create({

        /**
         * @function
         * @instance
         * @memberof rxTags.tag
         * @description Clicks the tag instance.
         * @example
         * it('should focus on the tag on click', function () {
         *     encore.rxTags.initialize().addTag('Banana').then(function (tag) {
         *         expect(tag.isFocused()).to.eventually.be.false;
         *         tag.click();
         *         expect(tag.isFocused()).to.eventually.be.true;
         *     });
         * });
         */
        click: {
            value: function () {
                tagElement.click();
            }
        },

        /**
         * @instance
         * @function
         * @memberof rxTags.tag
<<<<<<< HEAD
         * @deprecated
         * @description Whether or not the tag exists.
         *
         * **DEPRECATED**: Use {@link rxTags.tag#isPresent} instead.
         * @returns {Promise<Boolean>}
         */
        exists: {
            value: function () {
                return this.isPresent();
            }
        },

        /**
         * @instance
         * @function
         * @memberof rxTags.tag
=======
>>>>>>> a6598a68
         * @description Whether or not the tag exists.
         * @example
         * it('should have a tag present after creating it', function () {
         *     expect(encore.rxTags.initialize().addTag('Foo').isPresent()).to.eventually.be.true;
         * });
         * @returns {Promise<Boolean>}
         */
        isPresent: {
            value: function () {
                return tagElement.isPresent();
            }
        },

        /**
         * @instance
         * @function
         * @memberof rxTags.tag
         * @description Whether or not the tag is currently focused.
         * @returns {Boolean}
         * @example
         * it('should focus on the last tag when clicking it', function () {
         *     encore.rxTags.intitialize().addTag('Banana').then(function (tag) {
         *         expect(tag.isFocused()).to.eventually.be.false;
         *         tag.click();
         *         expect(tag.isFocused()).to.eventually.be.true;
         *     });
         * });
         */
        isFocused: {
            value: function () {
                return browser.driver.switchTo().activeElement().getId().then(function (activeId) {
                    return tagElement.getId().then(function (tagId) {
                        return _.isEqual(activeId, tagId);
                    });
                });
            }
        },

        /**
         * @instance
         * @function
         * @memberof rxTags.tag
         * @description Removes the tag by clicking on it, then sending the backspace key.
         * @example
         * it('should show a warning when deleting an existing tag with backspace', function () {
         *     encore.rxTags.initialize().byText('Enterprise').sendBackspace();
         *     var warning = 'Warning: Deleting tag "Enterprise" will notify some very angry sysadmins';
         *     expect(encore.rxNotify.all.isPresent(warning, 'warning')).to.eventually.be.true;
         * });
         */
        sendBackspace: {
            value: function () {
                this.click();
                tagElement.sendKeys(protractor.Key.BACK_SPACE);
            }
        },

        /**
         * @deprecated
         * @instance
         * @memberof rxTags.tag
         * @description The text within the tag. Does not include the text in
         * {@link rxTags.tag#category}.
         *
         * **DEPRECATED**: Use {@link rxTags.tag#getText} instead.
         */
        text: {
            get: function () {
                return this.getText();
            }
        },

        /**
         * @instance
         * @function
         * @memberof rxTags.tag
         * @description The text within the tag. Does not include the text in {@link rxTags.tag#category}.
         * @example
         * it('should have "Enterprise" as the exact tag name', function () {
         *     expect(encore.rxTags.initialize().byText('Banana').getText()).to.eventually.equal('Banana');
         * });
         * @returns {Promise<String>}
         */
        getText: {
            value: function () {
                return tagElement.$('.text').getText();
            }
        },

        /**
         * @instance
         * @type {String}
         * @memberof rxTags.tag
         * @description The category text of a tag. This appears in parentheses, after the normal text.
         * @example
         * it('should have the right category', function () {
         *     expect(encore.rxTags.initialize().byText('Banana').category).to.eventually.equal('fruit');
         * });
         */
        category: {
            get: function () {
                return tagElement.$('.category').getText().then(function (text) {
                    // Strip the bounding parens
                    return text.slice(1, -1);
                });
            }
        },

        /**
         * @instance
         * @function
         * @memberof rxTags.tag
         * @description Close the tag by clicking the little "x" button on the right side of the tag.
         * @example
         * it('should show a warning when deleting an existing tag with the close button', function () {
         *     encore.rxTags.initialize().byText('Enterprise').remove();
         *     var warning = 'Warning: Deleting tag "Enterprise" will notify some very angry sysadmins';
         *     expect(encore.rxNotify.all.isPresent(warning, 'warning')).to.eventually.be.true;
         * });
         */
        remove: {
            value: function () {
                tagElement.$('.fa-times').click();
            }
        }

    });
};

/**
 * @namespace
 * @description Functions for interacting with a group of existing tags, creating new ones,
 * or deleting existing ones.
 */
var rxTags = {

    /**
     * @instance
     * @function
     * @description Whether the root element is currently displayed.
     * @returns {Boolean}
     */
    isDisplayed: {
        value: function () {
            return this.rootElement.isDisplayed();
        }
    },

    /**
     * @instance
     * @function
     * @description The number of tags that exist in the group of tags.
     * @example
     * it('should have three tags', function () {
     *     expect(encore.rxTags.initialize().count()).to.eventually.equal(3);
     * });
     */
    count: {
        value: function () {
            return this.rootElement.$$('.tag').count();
        }
    },

    txtNewTag: {
        get: function () {
            return this.rootElement.element(by.model('newTag'));
        }
    },

    /**
     * @private
     */
    newTag: {
        set: function (text) {
            this.txtNewTag.clear();
            this.txtNewTag.sendKeys(text, protractor.Key.ENTER);
        }
    },

    /**
     * @instance
     * @function
     * @description Adds a new tag with text `text` to the group of tags.
     * Returns the newly created tag, should you need to interact with it.
     * @param {String} text - The desired text of the tag to be created.
     * @returns {rxTags.tag}
     * @example
     * it('should show an warning notification when adding the "Enterprise" tag', function () {
     *     encore.rxTags.initialize().addTag('Enterprise');
     *     expect(encore.rxNotify.all.isPresent('Warning: "Enterprise"', 'warning')).to.eventually.be.true;
     * });
     */
    addTag: {
        value: function (text) {
            this.newTag = text;
            this.txtNewTag.clear();
            return this.byText(text);
        }
    },

    /**
     * @private
     */
    sendBackspace: {
        value: function () {
            /*
             * Protractor isn't properly trapping the `BACK_SPACE = navigate back`
             * functionality so we have to use SHIFT + BACK_SPACE as a workaround.
             *
             * Initially, changing ng-keydown to ng-keypress in the template seemed
             * to work, but this only corrected the issue with Firefox. Chrome doesn't
             * seem to recognize ng-keypress functionality.
             */
            var chordBackspace = protractor.Key.chord(
                protractor.Key.SHIFT,
                protractor.Key.BACK_SPACE
            );
            this.txtNewTag.sendKeys(chordBackspace);
        }
    },

    /**
     * @function
     * @instance
     * @returns {rxTags.tag}
     * @description Return an {@link rxTags.tag} object that matches the `text` passed in.
     * This function uses a partial text match function to find the tag, so make sure there
     * are no duplicates. If there are, the first matching tag will be returned.
     * @param {String} text - The text of the tag to look for and return as a {@link rxTags.tag} object.
     * @example
     * it('should have the correct category for the "Strawberry" tag', function () {
     *     expect(encore.rxTags.initialize().byText('Strawberry').category).to.eventually.equal('fruit');
     * });
     */
    byText: {
        value: function (text) {
            return tag(this.rootElement.element(by.cssContainingText('.tag', text)));
        }
    }

};

exports.rxTags = {

    /**
     * @function
     * @memberof rxTags
     * @param {ElementFinder} [rxTagsElement=$('rx-tags')] -
     * ElementFinder to be transformed into an rxTagsElement object.
     * @returns {rxTags} Page object representing the rxTags object.
     */
    initialize: function (rxTagsElement) {
        if (rxTagsElement === undefined) {
            rxTagsElement = $('rx-tags');
        }

        rxTags.rootElement = {
            get: function () { return rxTagsElement; }
        };
        return Page.create(rxTags);
    }
};<|MERGE_RESOLUTION|>--- conflicted
+++ resolved
@@ -32,7 +32,6 @@
          * @instance
          * @function
          * @memberof rxTags.tag
-<<<<<<< HEAD
          * @deprecated
          * @description Whether or not the tag exists.
          *
@@ -49,8 +48,6 @@
          * @instance
          * @function
          * @memberof rxTags.tag
-=======
->>>>>>> a6598a68
          * @description Whether or not the tag exists.
          * @example
          * it('should have a tag present after creating it', function () {
