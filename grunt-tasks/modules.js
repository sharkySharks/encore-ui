var path = require('path');
var _ = require('lodash');

module.exports = function (grunt) {
    var markdown = require('marked');

    function enquote (str) {
        return '\'' + str + '\'';
    }

    //Common encore.ui module containing all modules for src and templates
    //findModule: Adds a given module to config
    function findModule (category, name) {
        if (_.isUndefined(name)) {
            return;
        }

        function parseMarkdown (text) {
            return markdown(text);
        }


        var globBase = ['src', category, name].join('/');
        var _srcFiles = grunt.file.expand([
            globBase + '.module.js', // category manifests
            globBase + '/' + name + '.module.js', // component manifests (legacy)
            globBase + '/scripts/!(*.spec).js' // Load additional scripts
        ]);
        var _tplFiles = grunt.file.expand([ globBase + '/*.tpl.html' ]);
        var _tplJsFiles = grunt.file.expand([ 'templates/' + name + '/templates/*.html' ]);
        var _docMdFiles = grunt.file.expand(globBase + '/*.md');
        var _docJsFiles = grunt.file.expand([
            globBase + '/docs/*.js',
            globBase + '/docs/examples/**/*.js'
        ]);
        var _docHtmlFiles = grunt.file.expand(globBase + '/docs/*.html');
        var _docLessFiles = grunt.file.expand(globBase + '/*.less');

        var _moduleName = ['encore', 'ui'];
        if (category == 'components') {
            _moduleName.push(name);
        } else {
            _moduleName.push(category);
        }

        // Fetch Module Metadata
        var metadataJson = globBase + '/' + name + '.meta.json';
        var metadata = {};
        if (grunt.file.exists(metadataJson)) {
            metadata = grunt.file.readJSON(metadataJson);
        }

        // Using Metadata as a base, add on additional information
        var module = _.defaults(metadata, {
            name: name,
            moduleName: enquote(_moduleName.join('.')),
            category: category,
            description: '',
            stability: 'experimental', // should be set by <module>.meta.json
            keywords: [], // should be set by <module>.meta.json
            displayName: name, // should be set by <module>.meta.json
            isLegacy: false, // TODO: to be removed with last of components
            hasApi: true,
            isCategory: (category == name),
            srcFiles: _srcFiles,
            tplFiles: _tplFiles,
            tplJsFiles: _tplJsFiles,
            docs: { // TODO: replace with <rx-example>
                md: _docMdFiles.map(grunt.file.read).map(parseMarkdown).join('\n'),
                js: _docJsFiles.map(grunt.file.read).join('\n'),
                html: _docHtmlFiles.map(grunt.file.read).join('\n'),
                less: _docLessFiles.map(grunt.file.read).join('\n')
            }
        });

        grunt.config('config.modules', grunt.config('config.modules').concat(module));
    }//findModule

    grunt.registerTask('modules', 'Auto-discover EncoreUI modules and load their details into config', function () {
        // Iterate over source modules to build config.modules
        grunt.file
            .expand({ cwd: 'src/' }, ['*/*.module.js', '**/*.meta.json'])
            .forEach(function (modPath) {
                var pathArr = modPath.split('/');

                // accounts for src/:category/:module/<module>.module.js
                var category = pathArr[0];
                var mod = pathArr[1];

                // account for src/:category/<category>.module.js
                var splitMod = mod.split('.');
                if (splitMod.length > 0) {
                    mod = splitMod[0];
                }

                findModule(category, mod);
            });

        /* sorted modules array for various filtering */
        var sortedModules = _.sortBy(grunt.config('config.modules'), function (mod) {
            return mod.name.toLowerCase();
        });

        var categoryModules = _.filter(sortedModules, { isCategory: true });
        var nonCategoryModules = _.filter(sortedModules, { isCategory: false });
        var modules = categoryModules.concat(nonCategoryModules);

        /* Determine modules with source files */
        // used by config.meta.(modules|all)
        var jsModules = _.filter(modules, function (module) {
            return module.srcFiles.length > 0;
        });
        grunt.config('config.srcModules', _.pluck(jsModules, 'moduleName'));

        /* Determine modules with templates */
        // used by config.meta.tplmodules
        var tplModules = _.pluck(modules, 'tplJsFiles').filter(function (tpls) {
            return tpls.length > 0;
        });
        grunt.config('config.tplModules', tplModules.map(function (tpls) {
            // remove first two directories from template paths
            return tpls.map(function (tplPath) {
                var templatePath = tplPath.split(path.sep) // convert path string to array
                    .slice(2) // ignore first two directories
                    .join(path.sep); // convert back to path string

                // return a single-quoted string
                return enquote(templatePath);
            });
        }));

        //- used in grunt-tasks/phantomjs-checks.js
        //  - run via `grunt test:full` on TravisCI
        grunt.config('config.demoModules', _.filter(modules, { 'isCategory': false }));

        // Set the concat task to concatenate the given src modules
        var srcFiles = _.pluck(modules, 'srcFiles'); // OK

<<<<<<< HEAD
        // Prepend override files in order to achieve custom functionality outside of the encore ecosystem
        srcFiles = [ 'src/domainOverride.js' ].concat(srcFiles);

=======
        // Prepend ngBootstrap overrides to suppress v0.14.3 deprecation warnings
        srcFiles = [ 'src/ngBootstrapOverrides.js' ].concat(srcFiles);
>>>>>>> a6598a68

        grunt.config('concat.dist.src', grunt.config('concat.dist.src').concat(srcFiles));

        // Set the concat-with-templates task to concat the given src & tpl modules
        var tplJsFiles = _.pluck(modules, 'tplJsFiles'); // OK
        grunt.config('concat.distTpls.src', grunt.config('concat.distTpls.src').concat(srcFiles).concat(tplJsFiles));
    });
};<|MERGE_RESOLUTION|>--- conflicted
+++ resolved
@@ -136,14 +136,12 @@
         // Set the concat task to concatenate the given src modules
         var srcFiles = _.pluck(modules, 'srcFiles'); // OK
 
-<<<<<<< HEAD
-        // Prepend override files in order to achieve custom functionality outside of the encore ecosystem
-        srcFiles = [ 'src/domainOverride.js' ].concat(srcFiles);
-
-=======
-        // Prepend ngBootstrap overrides to suppress v0.14.3 deprecation warnings
-        srcFiles = [ 'src/ngBootstrapOverrides.js' ].concat(srcFiles);
->>>>>>> a6598a68
+        srcFiles = [
+            // Prepend override files in order to achieve custom functionality outside of the encore ecosystem
+            'src/domainOverride.js',
+            // Prepend ngBootstrap overrides to suppress v0.14.3 deprecation warnings
+            'src/ngBootstrapOverrides.js'
+        ].concat(srcFiles);
 
         grunt.config('concat.dist.src', grunt.config('concat.dist.src').concat(srcFiles));
 
