{
  "author": "",
  "name": "EncoreUI",
<<<<<<< HEAD
  "version": "1.46.2",
=======
  "version": "2.0.0-2",
>>>>>>> 8802b5ab
  "homepage": "https://github.com/rackerlabs/encore-ui",
  "license": "Apache-2.0",
  "repository": {
    "type": "git",
    "url": "git@github.com:rackerlabs/encore-ui.git"
  },
  "engines": {
    "node": ">=0.8.0"
  },
  "scripts": {
    "test": "grunt test",
    "postinstall": "grunt hooks",
    "eslint-dev": "eslint -c .eslintrc.json --ignore-path .eslintignore src/** demo/**",
    "eslint-test": "eslint -c .eslintrc.spec.json --ignore-path .eslintignore-spec src/** demo/**"
  },
  "dependencies": {
    "normalize.css": "^3.0.2"
  },
  "devDependencies": {
    "astrolabe": "~0.3.6",
    "chai": "~1.10.0",
    "chai-as-promised": "~4.1.1",
    "connect-livereload": "~0.5.2",
    "connect-modrewrite": "~0.7.9",
    "eslint": "^2.2.0",
    "execSync": "^1.0.2",
    "glob": "~4.3.4",
    "grunt": "0.4.5",
    "grunt-browser-sync": "2.2.0",
    "grunt-bump": "0.3.1",
    "grunt-cloudfiles": "~0.3.0",
    "grunt-complexity": "~0.2.0",
    "grunt-connect-proxy": "0.2.0",
    "grunt-contrib-clean": "~0.6.0",
    "grunt-contrib-concat": "~0.5.0",
    "grunt-contrib-connect": "~0.9.0",
    "grunt-contrib-copy": "~0.7.0",
    "grunt-contrib-cssmin": "~0.11.0",
    "grunt-contrib-imagemin": "^1.0.0",
    "grunt-contrib-jshint": "~0.10.0",
    "grunt-contrib-less": "~1.0.0",
    "grunt-contrib-uglify": "~0.7.0",
    "grunt-contrib-watch": "~0.6.1",
    "grunt-conventional-changelog": "~1.1.0",
    "grunt-gh-pages": "^0.9.1",
    "grunt-html2js": "~0.2.9",
    "grunt-jscs": "~1.2.0",
    "grunt-jsdoc": "^1.1.0",
    "grunt-karma": "~0.10.1",
    "grunt-karma-coveralls": "~2.5.3",
    "grunt-lib-phantomjs": "~0.6.0",
    "grunt-ng-annotate": "~0.10.0",
    "grunt-ngdocs": "~0.2.6",
    "grunt-shell": "~1.1.1",
    "grunt-text-replace": "~0.4.0",
    "grunt-wiredep": "^2.0.0",
    "karma": "~0.12.31",
    "karma-chai": "~0.1.0",
    "karma-chai-plugins": "~0.2.4",
    "karma-chrome-launcher": "~0.1",
    "karma-coverage": "~0.2.7",
    "karma-firefox-launcher": "~0.1.4",
    "karma-mocha": "~0.1.10",
    "karma-ng-html2js-preprocessor": "~0.1.2",
    "karma-phantomjs-launcher": "~0.1.4",
    "karma-requirejs": "~0.2.2",
    "karma-sinon-chai": "^0.3.0",
    "load-grunt-tasks": "~2.0.0",
    "lodash": "~2.4.1",
    "marked": "^0.3.3",
    "mocha": "^2.1.0",
    "moment": "~2.9.0",
    "node-timing.js": "^1.1.0",
    "protractor": "^2.0.0",
    "semver": "~4.2.0"
  }
}<|MERGE_RESOLUTION|>--- conflicted
+++ resolved
@@ -1,11 +1,7 @@
 {
   "author": "",
   "name": "EncoreUI",
-<<<<<<< HEAD
-  "version": "1.46.2",
-=======
   "version": "2.0.0-2",
->>>>>>> 8802b5ab
   "homepage": "https://github.com/rackerlabs/encore-ui",
   "license": "Apache-2.0",
   "repository": {
